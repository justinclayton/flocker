--- conflicted
+++ resolved
@@ -394,16 +394,10 @@
         :param bytes uuid: The UUID to be included in this certificate.
             Generated if not supplied.
         """
-<<<<<<< HEAD
-        node_uuid = kwargs.pop("uuid", bytes(uuid4()))
-        key_filename = b"{uuid}.key".format(uuid=node_uuid)
-        cert_filename = b"{uuid}.crt".format(uuid=node_uuid)
-=======
         if uuid is None:
             uuid = bytes(uuid4())
         key_filename = b"{uuid}.key".format(uuid=uuid)
         cert_filename = b"{uuid}.crt".format(uuid=uuid)
->>>>>>> 938a91b3
         # The common name for the node certificate.
         name = b"node-{uuid}".format(uuid=uuid)
         # The organizational unit is set to the common name of the
@@ -461,11 +455,7 @@
         return cls(credential=credential, uuid=uuid)
 
     @classmethod
-<<<<<<< HEAD
-    def initialize(cls, path, authority, **kwargs):
-=======
-    def initialize(cls, path, authority, begin=None):
->>>>>>> 938a91b3
+    def initialize(cls, path, authority, begin=None, **kwargs):
         """
         Generate a certificate signed by the supplied root certificate.
 
