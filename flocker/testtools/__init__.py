# Copyright ClusterHQ Inc.  See LICENSE file for details.

"""
Various utilities to help with unit and functional testing.
"""

from __future__ import absolute_import

import gc
import io
import socket
import sys
import os
import pwd
from collections import namedtuple
from contextlib import contextmanager
from random import randrange
import shutil
from functools import wraps, partial
from unittest import skipIf, skipUnless
from inspect import getfile, getsourcelines
from StringIO import StringIO
from subprocess import PIPE, STDOUT, CalledProcessError, Popen

from bitmath import GiB, MiB

from pyrsistent import PRecord, field

from docker import Client as DockerClient
from eliot import ActionType, Message, MessageType, start_action, fields, Field
from eliot.twisted import DeferredContext

from zope.interface import implementer
from zope.interface.verify import verifyClass, verifyObject

from twisted.internet.interfaces import (
    IProcessTransport, IReactorProcess, IReactorCore,
)
from twisted.python.filepath import FilePath, Permissions
from twisted.python.reflect import prefixedMethodNames, safe_repr
from twisted.internet.task import Clock, deferLater
from twisted.internet.defer import maybeDeferred, Deferred, succeed
from twisted.internet.error import ConnectionDone
from twisted.internet import reactor
from twisted.trial.unittest import SynchronousTestCase, SkipTest
from twisted.internet.protocol import Factory, ProcessProtocol, Protocol
from twisted.test.proto_helpers import MemoryReactor
from twisted.python.procutils import which
from twisted.trial.unittest import TestCase
from twisted.protocols.amp import AMP, InvalidSignature
<<<<<<< HEAD
=======
from twisted.python.log import msg
from twisted.python.logfile import LogFile
>>>>>>> de200bb5

from .. import __version__
from ..common.script import (
    FlockerScriptRunner, ICommandLineScript)


# This is currently set to the minimum size for a SATA based Rackspace Cloud
# Block Storage volume. See:
# * http://www.rackspace.com/knowledge_center/product-faq/cloud-block-storage
REALISTIC_BLOCKDEVICE_SIZE = int(GiB(100).to_Byte().value)


@implementer(IProcessTransport)
class FakeProcessTransport(object):
    """
    Mock process transport to observe signals sent to a process.

    @ivar signals: L{list} of signals sent to process.
    """

    def __init__(self):
        self.signals = []

    def signalProcess(self, signal):
        self.signals.append(signal)


class SpawnProcessArguments(namedtuple(
                            'ProcessData',
                            'processProtocol executable args env path '
                            'uid gid usePTY childFDs transport')):
    """
    Object recording the arguments passed to L{FakeProcessReactor.spawnProcess}
    as well as the L{IProcessTransport} that was connected to the protocol.

    @ivar transport: Fake transport connected to the protocol.
    @type transport: L{IProcessTransport}

    @see L{twisted.internet.interfaces.IReactorProcess.spawnProcess}
    """


@implementer(IReactorProcess)
class FakeProcessReactor(Clock):
    """
    Fake reactor implmenting process support.

    @ivar processes: List of process that have been spawned
    @type processes: L{list} of L{SpawnProcessArguments}.
    """

    def __init__(self):
        Clock.__init__(self)
        self.processes = []

    def timeout(self):
        if self.calls:
            return max(0, self.calls[0].getTime() - self.seconds())
        return 0

    def spawnProcess(self, processProtocol, executable, args=(), env={},
                     path=None, uid=None, gid=None, usePTY=0, childFDs=None):
        transport = FakeProcessTransport()
        self.processes.append(SpawnProcessArguments(
            processProtocol, executable, args, env, path, uid, gid, usePTY,
            childFDs, transport=transport))
        processProtocol.makeConnection(transport)
        return transport


verifyClass(IReactorProcess, FakeProcessReactor)


@contextmanager
def assertNoFDsLeaked(test_case):
    """Context manager that asserts no file descriptors are leaked.

    :param test_case: The ``TestCase`` running this unit test.
    :raise SkipTest: when /proc virtual filesystem is not available.
    """
    # Make sure there's no file descriptors that will be cleared by GC
    # later on:
    gc.collect()

    def process_fds():
        path = FilePath(b"/proc/self/fd")
        if not path.exists():
            raise SkipTest("/proc is not available.")

        return set([child.basename() for child in path.children()])

    fds = process_fds()
    try:
        yield
    finally:
        test_case.assertEqual(process_fds(), fds)


def assert_equal_comparison(case, a, b):
    """
    Assert that ``a`` equals ``b``.

    :param a: Any object to compare to ``b``.
    :param b: Any object to compare to ``a``.

    :raise: If ``a == b`` evaluates to ``False`` or if ``a != b`` evaluates to
        ``True``, ``case.failureException`` is raised.
    """
    equal = a == b
    unequal = a != b

    messages = []
    if not equal:
        messages.append("a == b evaluated to False")
    if unequal:
        messages.append("a != b evaluated to True")

    if messages:
        case.fail(
            "Expected a and b to be equal: " + "; ".join(messages))


def assert_not_equal_comparison(case, a, b):
    """
    Assert that ``a`` does not equal ``b``.

    :param a: Any object to compare to ``b``.
    :param b: Any object to compare to ``a``.

    :raise: If ``a == b`` evaluates to ``True`` or if ``a != b`` evaluates to
        ``False``, ``case.failureException`` is raised.
    """
    equal = a == b
    unequal = a != b

    messages = []
    if equal:
        messages.append("a == b evaluated to True")
    if not unequal:
        messages.append("a != b evaluated to False")

    if messages:
        case.fail(
            "Expected a and b to be not-equal: " + "; ".join(messages))


def function_serializer(function):
    """
    Serialize the given function for logging by eliot.

    :param function: Function to serialize.

    :return: Serialized version of function for inclusion in logs.
    """
    try:
        return {
            "function": str(function),
            "file": getfile(function),
            "line": getsourcelines(function)[1]
        }
    except IOError:
        # One debugging method involves changing .py files and is incompatible
        # with inspecting the source.
        return {
            "function": str(function),
        }

LOOP_UNTIL_ACTION = ActionType(
    action_type="flocker:testtools:loop_until",
    startFields=[Field("predicate", function_serializer)],
    successFields=[Field("result", serializer=safe_repr)],
    description="Looping until predicate is true.")

LOOP_UNTIL_ITERATION_MESSAGE = MessageType(
    message_type="flocker:testtools:loop_until:iteration",
    fields=[Field("result", serializer=safe_repr)],
    description="Predicate failed, trying again.")


def loop_until(predicate, reactor=reactor):
    """Call predicate every 0.1 seconds, until it returns something ``Truthy``.

    :param predicate: Callable returning termination condition.
    :type predicate: 0-argument callable returning a Deferred.

    :param reactor: The reactor implementation to use to delay.
    :type reactor: ``IReactorTime``.

    :return: A ``Deferred`` firing with the first ``Truthy`` response from
        ``predicate``.
    """
    action = LOOP_UNTIL_ACTION(predicate=predicate)

    d = action.run(DeferredContext, maybeDeferred(action.run, predicate))

    def loop(result):
        if not result:
            LOOP_UNTIL_ITERATION_MESSAGE(
                result=result
            ).write()
            d = deferLater(reactor, 0.1, action.run, predicate)
            d.addCallback(partial(action.run, loop))
            return d
        action.addSuccessFields(result=result)
        return result
    d.addCallback(loop)
    return d.addActionFinish()


def random_name(case):
    """
    Return a short, random name.

    :param TestCase case: The test case being run.  The test method that is
        running will be mixed into the name.

    :return name: A random ``unicode`` name.
    """
    return u"{}-{}".format(case.id().replace(u".", u"_"), randrange(10 ** 6))


def help_problems(command_name, help_text):
    """Identify and return a list of help text problems.

    :param unicode command_name: The name of the command which should appear in
        the help text.
    :param bytes help_text: The full help text to be inspected.
    :return: A list of problems found with the supplied ``help_text``.
    :rtype: list
    """
    problems = []
    expected_start = u'Usage: {command}'.format(
        command=command_name).encode('utf8')
    if not help_text.startswith(expected_start):
        problems.append(
            'Does not begin with {expected}. Found {actual} instead'.format(
                expected=repr(expected_start),
                actual=repr(help_text[:len(expected_start)])
            )
        )
    return problems


class FakeSysModule(object):
    """A ``sys`` like substitute.

    For use in testing the handling of `argv`, `stdout` and `stderr` by command
    line scripts.

    :ivar list argv: See ``__init__``
    :ivar stdout: A :py:class:`io.BytesIO` object representing standard output.
    :ivar stderr: A :py:class:`io.BytesIO` object representing standard error.
    """
    def __init__(self, argv=None):
        """Initialise the fake sys module.

        :param list argv: The arguments list which should be exposed as
            ``sys.argv``.
        """
        if argv is None:
            argv = []
        self.argv = argv
        # io.BytesIO is not quite the same as sys.stdout/stderr
        # particularly with respect to unicode handling.  So,
        # hopefully the implementation doesn't try to write any
        # unicode.
        self.stdout = io.BytesIO()
        self.stderr = io.BytesIO()


class FlockerScriptTestsMixin(object):
    """Common tests for scripts that can be run via L{FlockerScriptRunner}

    :ivar ICommandLineScript script: The script class under test.
    :ivar usage.Options options: The options parser class to use in the test.
    :ivar text command_name: The name of the command represented by ``script``.
    """

    script = None
    options = None
    command_name = None

    def test_interface(self):
        """
        A script that is meant to be run by ``FlockerScriptRunner`` must
        implement ``ICommandLineScript``.
        """
        self.assertTrue(verifyObject(ICommandLineScript, self.script()))

    def test_incorrect_arguments(self):
        """
        ``FlockerScriptRunner.main`` exits with status 1 and prints help to
        `stderr` if supplied with unexpected arguments.
        """
        sys_module = FakeSysModule(
            argv=[self.command_name, b'--unexpected_argument'])
        script = FlockerScriptRunner(
            reactor=None, script=self.script(), options=self.options(),
            sys_module=sys_module)
        error = self.assertRaises(SystemExit, script.main)
        error_text = sys_module.stderr.getvalue()
        self.assertEqual(
            (1, []),
            (error.code, help_problems(self.command_name, error_text))
        )


class StandardOptionsTestsMixin(object):
    """Tests for classes decorated with ``flocker_standard_options``.

    Tests for the standard options that should be available on every flocker
    command.

    :ivar usage.Options options: The ``usage.Options`` class under test.
    """
    options = None

    def test_sys_module_default(self):
        """
        ``flocker_standard_options`` adds a ``_sys_module`` attribute which is
        ``sys`` by default.
        """
        self.assertIs(sys, self.options()._sys_module)

    def test_sys_module_override(self):
        """
        ``flocker_standard_options`` adds a ``sys_module`` argument to the
        initialiser which is assigned to ``_sys_module``.
        """
        fake_sys_module = FakeSysModule()
        self.assertIs(
            fake_sys_module,
            self.options(sys_module=fake_sys_module)._sys_module
        )

    def test_version(self):
        """
        Flocker commands have a `--version` option which prints the current
        version string to stdout and causes the command to exit with status
        `0`.
        """
        sys = FakeSysModule()
        error = self.assertRaises(
            SystemExit,
            self.options(sys_module=sys).parseOptions,
            ['--version']
        )
        self.assertEqual(
            (__version__ + '\n', 0),
            (sys.stdout.getvalue(), error.code)
        )

    def test_verbosity_default(self):
        """
        Flocker commands have `verbosity` of `0` by default.
        """
        options = self.options()
        self.assertEqual(0, options['verbosity'])

    def test_verbosity_option(self):
        """
        Flocker commands have a `--verbose` option which increments the
        configured verbosity by `1`.
        """
        options = self.options()
        # The command may otherwise give a UsageError
        # "Wrong number of arguments." if there are arguments required.
        # See https://clusterhq.atlassian.net/browse/FLOC-184 about a solution
        # which does not involve patching.
        self.patch(options, "parseArgs", lambda: None)
        options.parseOptions(['--verbose'])
        self.assertEqual(1, options['verbosity'])

    def test_verbosity_option_short(self):
        """
        Flocker commands have a `-v` option which increments the configured
        verbosity by 1.
        """
        options = self.options()
        # The command may otherwise give a UsageError
        # "Wrong number of arguments." if there are arguments required.
        # See https://clusterhq.atlassian.net/browse/FLOC-184 about a solution
        # which does not involve patching.
        self.patch(options, "parseArgs", lambda: None)
        options.parseOptions(['-v'])
        self.assertEqual(1, options['verbosity'])

    def test_verbosity_multiple(self):
        """
        `--verbose` can be supplied multiple times to increase the verbosity.
        """
        options = self.options()
        # The command may otherwise give a UsageError
        # "Wrong number of arguments." if there are arguments required.
        # See https://clusterhq.atlassian.net/browse/FLOC-184 about a solution
        # which does not involve patching.
        self.patch(options, "parseArgs", lambda: None)
        options.parseOptions(['-v', '--verbose'])
        self.assertEqual(2, options['verbosity'])

    def test_logfile_default(self):
        """
        `--logfile` is optional and if ommited, the default value will be
        ``stdout``.
        """
        sys = FakeSysModule()
        options = self.options(sys_module=sys)
        # The command may otherwise give a UsageError
        # "Wrong number of arguments." if there are arguments required.
        # See https://clusterhq.atlassian.net/browse/FLOC-184 about a solution
        # which does not involve patching.
        self.patch(options, "parseArgs", lambda: None)
        options.parseOptions([])
        self.assertIs(sys.stdout, options['logfile'])

    def test_logfile_override(self):
        """
        If `--logfile` is supplied, its value is stored as a
        ``twisted.python.logfile.LogFile``.
        """
        options = self.options()
        # The command may otherwise give a UsageError
        # "Wrong number of arguments." if there are arguments required.
        # See https://clusterhq.atlassian.net/browse/FLOC-184 about a solution
        # which does not involve patching.
        self.patch(options, "parseArgs", lambda: None)
        expected_path = FilePath(self.mktemp()).path
        options.parseOptions(['--logfile={}'.format(expected_path)])
        logfile = options['logfile']
        self.assertEqual(
            (LogFile, expected_path, int(MiB(100).to_Byte().value), 5),
            (logfile.__class__, logfile.path,
             logfile.rotateLength, logfile.maxRotatedFiles)
        )


def make_with_init_tests(record_type, kwargs, expected_defaults=None):
    """
    Return a ``TestCase`` which tests that ``record_type.__init__`` accepts the
    supplied ``kwargs`` and exposes them as public attributes.

    :param record_type: The class with an ``__init__`` method to be tested.
    :param kwargs: The keyword arguments which will be supplied to the
        ``__init__`` method.
    :param dict expected_defaults: The default keys and default values of
        arguments which have defaults and which may be omitted when calling the
        initialiser.
    :returns: A ``TestCase``.
    """
    if expected_defaults is None:
        expected_defaults = {}

    unknown_defaults = set(expected_defaults.keys()) - set(kwargs.keys())
    if unknown_defaults:
        raise TypeError(
            'expected_defaults contained the following unrecognized keys: '
            '{}'.format(tuple(unknown_defaults)))

    required_kwargs = kwargs.copy()
    for k, v in expected_defaults.items():
        required_kwargs.pop(k)

    class WithInitTests(SynchronousTestCase):
        """
        Tests for classes decorated with ``with_init``.
        """
        def test_init(self):
            """
            The record type accepts keyword arguments which are exposed as
            public attributes.
            """
            record = record_type(**kwargs)
            self.assertEqual(
                kwargs.values(),
                [getattr(record, key) for key in kwargs.keys()]
            )

        def test_optional_arguments(self):
            """
            The record type initialiser has arguments which may be omitted.
            """
            try:
                record = record_type(**required_kwargs)
            except ValueError as e:
                self.fail(
                    'One of the following arguments was expected to be '
                    'optional but appears to be required: %r. '
                    'Error was: %r' % (
                        expected_defaults.keys(), e))

            self.assertEqual(
                required_kwargs.values(),
                [getattr(record, key) for key in required_kwargs.keys()]
            )

        def test_optional_defaults(self):
            """
            The optional arguments have the expected defaults.
            """
            try:
                record = record_type(**required_kwargs)
            except ValueError as e:
                self.fail(
                    'One of the following arguments was expected to be '
                    'optional but appears to be required: %r. '
                    'Error was: %r' % (
                        expected_defaults.keys(), e))
            self.assertEqual(
                expected_defaults.values(),
                [getattr(record, key) for key in expected_defaults.keys()]
            )

    return WithInitTests


def find_free_port(interface='127.0.0.1', socket_family=socket.AF_INET,
                   socket_type=socket.SOCK_STREAM):
    """
    Ask the platform to allocate a free port on the specified interface, then
    release the socket and return the address which was allocated.

    Copied from ``twisted.internet.test.connectionmixins.findFreePort``.

    :param bytes interface: The local address to try to bind the port on.
    :param int socket_family: The socket family of port.
    :param int socket_type: The socket type of the port.

    :return: A two-tuple of address and port, like that returned by
        ``socket.getsockname``.
    """
    address = socket.getaddrinfo(interface, 0)[0][4]
    probe = socket.socket(socket_family, socket_type)
    try:
        probe.bind(address)
        return probe.getsockname()
    finally:
        probe.close()


def make_capture_protocol():
    """
    Return a ``Deferred``, and a ``Protocol`` which will capture bytes and fire
    the ``Deferred`` when its connection is lost.

    :returns: A 2-tuple of ``Deferred`` and ``Protocol`` instance.
    :rtype: tuple
    """
    d = Deferred()
    captured_data = []

    class Recorder(Protocol):
        def dataReceived(self, data):
            captured_data.append(data)

        def connectionLost(self, reason):
            if reason.check(ConnectionDone):
                d.callback(b''.join(captured_data))
            else:
                d.errback(reason)
    return d, Recorder()


class ProtocolPoppingFactory(Factory):
    """
    A factory which only creates a fixed list of protocols.

    For example if in a test you want to ensure that a test server only handles
    a single connection, you'd supply a list of one ``Protocol``
    instance. Subsequent requests will result in an ``IndexError``.
    """
    def __init__(self, protocols):
        """
        :param list protocols: A list of ``Protocol`` instances which will be
            used for successive connections.
        """
        self.protocols = protocols

    def buildProtocol(self, addr):
        return self.protocols.pop()


class DockerImageBuilder(PRecord):
    """
    Build a docker image, tag it, and remove the image later.

    :ivar TestCase test: The test the builder is being used in.
    :ivar FilePath source_dir: The path to the directory containing a
        ``Dockerfile.in`` file.
    :ivar bool cleanup: If ``True`` then cleanup after the test is done.
    """
    test = field(mandatory=True)
    source_dir = field(mandatory=True)
    cleanup = field(mandatory=True, initial=True)

    def _process_template(self, template_file, target_file, replacements):
        """
        Fill in the placeholders in `template_file` with the `replacements` and
        write the result to `target_file`.

        :param FilePath template_file: The file containing the placeholders.
        :param FilePath target_file: The file to which the result will be
            written.
        :param dict replacements: A dictionary of variable names and
            replacement values.
        """
        with template_file.open() as f:
            template = f.read().decode('utf8')
        target_file.setContent(template.format(**replacements))

    def build(self, dockerfile_variables=None):
        """
        Build an image and tag it in the local Docker repository.

        :param dict dockerfile_variables: A dictionary of replacements which
            will be applied to a `Dockerfile.in` template file if such a file
            exists.

        :return: ``Deferred bytes`` with the tag name applied to the built
            image.
        """
        if dockerfile_variables is None:
            dockerfile_variables = {}

        working_dir = FilePath(self.test.mktemp())
        working_dir.makedirs()

        docker_dir = working_dir.child('docker')
        shutil.copytree(self.source_dir.path, docker_dir.path)
        template_file = docker_dir.child('Dockerfile.in')
        docker_file = docker_dir.child('Dockerfile')
        if template_file.exists() and not docker_file.exists():
            self._process_template(
                template_file, docker_file, dockerfile_variables)
        tag = b"flockerlocaltests/" + random_name(self.test).lower()

        # XXX: This dumps lots of debug output to stderr which messes up the
        # test results output. It's useful debug info incase of a test failure
        # so it would be better to send it to the test.log file. See
        # https://clusterhq.atlassian.net/browse/FLOC-171
        command = [
            b'docker', b'build',
            # Always clean up intermediate containers in case of failures.
            b'--force-rm',
            b'--tag=%s' % (tag,),
            docker_dir.path
        ]
        d = logged_run_process(reactor, command)
        if self.cleanup:
            def remove_image():
                client = DockerClient(version="1.15")
                for container in client.containers():
                    if container[u"Image"] == tag + ":latest":
                        client.remove_container(container[u"Names"][0])
                client.remove_image(tag, force=True)
            self.test.addCleanup(remove_image)
        return d.addCallback(lambda ignored: tag)


def skip_on_broken_permissions(test_method):
    """
    Skips the wrapped test when the temporary directory is on a
    filesystem with broken permissions.

    Virtualbox's shared folder (as used for :file:`/vagrant`) doesn't entirely
    respect changing permissions. For example, this test detects running on a
    shared folder by the fact that all permissions can't be removed from a
    file.

    :param callable test_method: Test method to wrap.
    :return: The wrapped method.
    :raise SkipTest: when the temporary directory is on a filesystem with
        broken permissions.
    """
    @wraps(test_method)
    def wrapper(case, *args, **kwargs):
        test_file = FilePath(case.mktemp())
        test_file.touch()
        test_file.chmod(0o000)
        permissions = test_file.getPermissions()
        test_file.chmod(0o777)
        if permissions != Permissions(0o000):
            raise SkipTest(
                "Can't run test on filesystem with broken permissions.")
        return test_method(case, *args, **kwargs)
    return wrapper


@contextmanager
def attempt_effective_uid(username, suppress_errors=False):
    """
    A context manager to temporarily change the effective user id.

    :param bytes username: The username whose uid will take effect.
    :param bool suppress_errors: Set to `True` to suppress `OSError`
        ("Operation not permitted") when running as a non-root user.
    """
    original_euid = os.geteuid()
    new_euid = pwd.getpwnam(username).pw_uid
    restore_euid = False

    if original_euid != new_euid:
        try:
            os.seteuid(new_euid)
        except OSError as e:
            # Only handle "Operation not permitted" errors.
            if not suppress_errors or e.errno != 1:
                raise
        else:
            restore_euid = True
    try:
        yield
    finally:
        if restore_euid:
            os.seteuid(original_euid)


def assertContainsAll(haystack, needles, test_case):
    """
    Assert that all the terms in the needles list are found in the haystack.

    :param test_case: The ``TestCase`` instance on which to call assertions.
    :param list needles: A list of terms to search for in the ``haystack``.
    :param haystack: An iterable in which to search for the terms in needles.
    """
    for needle in reversed(needles):
        if needle in haystack:
            needles.remove(needle)

    if needles:
        test_case.fail(
            '{haystack} did not contain {needles}'.format(
                haystack=haystack, needles=needles
            )
        )


# Skip decorators for tests:
if_root = skipIf(os.getuid() != 0, "Must run as root.")
not_root = skipIf(os.getuid() == 0, "Must not run as root.")


# TODO: This should be provided by Twisted (also it should be more complete
# instead of 1/3rd done).
from twisted.internet.base import _ThreePhaseEvent


@implementer(IReactorCore)
class MemoryCoreReactor(MemoryReactor, Clock):
    """
    Fake reactor with listenTCP, IReactorTime and just enough of an
    implementation of IReactorCore.
    """
    def __init__(self):
        MemoryReactor.__init__(self)
        Clock.__init__(self)
        self._triggers = {}

    def addSystemEventTrigger(self, phase, eventType, callable, *args, **kw):
        event = self._triggers.setdefault(eventType, _ThreePhaseEvent())
        return eventType, event.addTrigger(phase, callable, *args, **kw)

    def removeSystemEventTrigger(self, triggerID):
        eventType, handle = triggerID
        event = self._triggers.setdefault(eventType, _ThreePhaseEvent())
        event.removeTrigger(handle)

    def fireSystemEvent(self, eventType):
        event = self._triggers.get(eventType)
        if event is not None:
            event.fireEvent()


def make_script_tests(executable):
    """
    Generate a test suite which applies to any Flocker-installed node script.

    :param bytes executable: The basename of the script to be tested.

    :return: A ``TestCase`` subclass which defines some tests applied to the
        given executable.
    """
    class ScriptTests(TestCase):
        @skipUnless(which(executable), executable + " not installed")
        def test_version(self):
            """
            The script is a command available on the system path.
            """
            result = run_process([executable] + [b"--version"])
            self.assertEqual(result.output, b"%s\n" % (__version__,))

        @skipUnless(which(executable), executable + " not installed")
        def test_identification(self):
            """
            The script identifies itself as what it is.
            """
            result = run_process([executable] + [b"--help"])
            self.assertIn(executable, result.output)
    return ScriptTests


class FakeAMPClient(object):
    """
    Emulate an AMP client's ability to send commands.

    A minimal amount of validation is done on registered responses and sent
    requests, but this should not be relied upon.

    :ivar list calls: ``(command, kwargs)`` tuples of commands that have
        been sent using ``callRemote``.
    """

    def __init__(self):
        self._responses = {}
        self.calls = []

    def _makeKey(self, command, kwargs):
        """
        Create a key for the responses dictionary.

        @param commandType: a subclass of C{amp.Command}.

        @param kwargs: a dictionary.

        @return: A value that can be used as a dictionary key.
        """
        return (command, tuple(sorted(kwargs.items())))

    def register_response(self, command, kwargs, response):
        """
        Register a response to a L{callRemote} command.

        @param commandType: a subclass of C{amp.Command}.

        @param kwargs: Keyword arguments taken by the command, a C{dict}.

        @param response: The response to the command.
        """
        try:
            command.makeResponse(response, AMP())
        except KeyError:
            raise InvalidSignature("Bad registered response")
        self._responses[self._makeKey(command, kwargs)] = response

    def callRemote(self, command, **kwargs):
        """
        Return a previously registered response.

        @param commandType: a subclass of C{amp.Command}.

        @param kwargs: Keyword arguments taken by the command, a C{dict}.

        @return: A C{Deferred} that fires with the registered response for
            this particular combination of command and arguments.
        """
        self.calls.append((command, kwargs))
        command.makeArguments(kwargs, AMP())
        # if an eliot_context is present, disregard it, because we cannot
        # reliably determine this in advance in order to include it in the
        # response register
        if 'eliot_context' in kwargs:
            kwargs.pop('eliot_context')
        return succeed(self._responses[self._makeKey(command, kwargs)])


class CustomException(Exception):
    """
    An exception that will never be raised by real code, useful for
    testing.
    """


TWISTED_CHILD_PROCESS_ACTION = ActionType(
    u'flocker:testtools:logged_run_process',
    fields(command=list),
    [],
    u'A child process is spawned using Twisted',
)

STDOUT_RECEIVED = MessageType(
    u'flocker:testtools:logged_run_process:stdout',
    fields(output=str),
    u'A chunk of stdout received from a child process',
)

STDERR_RECEIVED = MessageType(
    u'flocker:testtools:logged_run_process:stdout',
    fields(output=str),
    u'A chunk of stderr received from a child process',
)

PROCESS_ENDED = MessageType(
    u'flocker:testtools:logged_run_process:process_ended',
    fields(status=int),
    u'The process terminated')


class _ProcessResult(PRecord):
    """
    The return type for ``run_process`` representing the outcome of the process
    that was run.
    """
    command = field(type=list, mandatory=True)
    output = field(type=bytes, mandatory=True)
    status = field(type=int, mandatory=True)


class _CalledProcessError(CalledProcessError):
    """
    Just like ``CalledProcessError`` except output is included in the string
    representation.
    """
    def __str__(self):
        base = super(_CalledProcessError, self).__str__()
        lines = "\n".join("    |" + line for line in self.output.splitlines())
        return base + " and output:\n" + lines


class _LoggingProcessProtocol(ProcessProtocol):
    """
    A ``ProcessProtocol`` that both stores and logs output from the
    subprocess. Output is logged as it is received.

    Intended to be used by ``logged_run_process``.
    """

    def __init__(self, deferred, action):
        """
        Construct a ``_LoggingProcessProtocol``.

        :param deferred: A ``Deferred`` that will fire with
            ``(reason, output)``
            when the process ends, where ``reason`` is a ``Failure`` with the
            reason for the process ending (see ``IProcessProtocol``), and
            ``output`` are the bytes outputted by the process (both to stdout
            and stderr).
        :param action: The Eliot ``Action`` under which this process is being
            run.
        """
        self._deferred = deferred
        self._action = action
        self._output_buffer = StringIO()

    def outReceived(self, data):
        with self._action.context():
            self._output_buffer.write(data)
            STDOUT_RECEIVED(output=data).write()

    def errReceived(self, data):
        with self._action.context():
            self._output_buffer.write(data)
            STDERR_RECEIVED(output=data).write()

    def processExited(self, reason):
        with self._action.context():
            PROCESS_ENDED(status=reason.value.status).write()
            self._deferred.callback((reason, self._output_buffer.getvalue()))


def logged_run_process(reactor, command):
    """
    Run a child process, and log the output as we get it.

    :param reactor: An ``IReactorProcess`` to spawn the process on.
    :param command: An argument list specifying the child process to run.

    :return: A ``Deferred`` that calls back with ``_ProcessResult`` if the
        process exited successfully, or errbacks with
        ``_CalledProcessError`` otherwise.
    """
    d = Deferred()
    action = TWISTED_CHILD_PROCESS_ACTION(command=command)
    with action.context():
        d2 = DeferredContext(d)
        protocol = _LoggingProcessProtocol(d, action)
        reactor.spawnProcess(protocol, command[0], command)

        def process_ended((reason, output)):
            status = reason.value.status
            if status:
                raise _CalledProcessError(
                    returncode=status, cmd=command, output=output)
            return _ProcessResult(
                command=command,
                status=status,
                output=output,
            )

        d2.addCallback(process_ended)
        d2.addActionFinish()
        return d2.result


def run_process(command, *args, **kwargs):
    """
    Run a child process, capturing its stdout and stderr.

    :param list command: An argument list to use to launch the child process.

    :raise CalledProcessError: If the child process has a non-zero exit status.

    :return: A ``_ProcessResult`` instance describing the result of the child
         process.
    """
    kwargs["stdout"] = PIPE
    kwargs["stderr"] = STDOUT
    action = start_action(
        action_type="run_process", command=command, args=args, kwargs=kwargs)
    with action:
        process = Popen(command, *args, **kwargs)
        output = process.stdout.read()
        status = process.wait()
        result = _ProcessResult(command=command, output=output, status=status)
        # TODO: We should be using a specific logging type for this.
        Message.new(
            command=result.command,
            output=result.output,
            status=result.status,
        ).write()
        if result.status:
            raise _CalledProcessError(
                returncode=status, cmd=command, output=output,
            )
    return result


def skip_except(supported_tests):
    """
    Mark all the ``test_`` methods in ``TestCase`` as ``skip`` unless the test
    method names are in ``supported_tests``.

    :param list supported_tests: The names of the tests that are expected to
        pass.
    """
    test_prefix = 'test_'
    skip_or_todo = 'skip'
    noskip = os.environ.get('NOSKIP')
    if noskip is not None:
        return lambda test_case: test_case

    def decorator(test_case):
        test_method_names = [
            test_prefix + name
            for name
            in prefixedMethodNames(test_case, test_prefix)
        ]
        for test_method_name in test_method_names:
            if test_method_name not in supported_tests:
                test_method = getattr(test_case, test_method_name)
                new_message = []
                existing_message = getattr(test_method, skip_or_todo, None)
                if existing_message is not None:
                    new_message.append(existing_message)
                new_message.append('Not implemented yet')
                new_message = ' '.join(new_message)

                @wraps(test_method)
                def wrapper(*args, **kwargs):
                    return test_method(*args, **kwargs)
                setattr(wrapper, skip_or_todo, new_message)
                setattr(test_case, test_method_name, wrapper)

        return test_case
    return decorator<|MERGE_RESOLUTION|>--- conflicted
+++ resolved
@@ -48,11 +48,7 @@
 from twisted.python.procutils import which
 from twisted.trial.unittest import TestCase
 from twisted.protocols.amp import AMP, InvalidSignature
-<<<<<<< HEAD
-=======
-from twisted.python.log import msg
 from twisted.python.logfile import LogFile
->>>>>>> de200bb5
 
 from .. import __version__
 from ..common.script import (
