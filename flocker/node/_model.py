# Copyright Hybrid Logic Ltd.  See LICENSE file for details.
# -*- test-case-name: flocker.node.test.test_model -*-

"""
Record types for representing deployment models.
"""

from characteristic import attributes


@attributes(["repository", "tag"], defaults=dict(tag=u'latest'))
class DockerImage(object):
    """
    An image that can be used to run an application using Docker.

    :ivar unicode repository: eg ``u"hybridcluster/flocker"``
    :ivar unicode tag: eg ``u"release-14.0"``
    :ivar unicode full_name: A readonly property which combines the repository
        and tag in a format that can be passed to `docker run`.
    """

    @property
    def full_name(self):
        return "{repository}:{tag}".format(
            repository=self.repository, tag=self.tag)

    @classmethod
    def from_string(cls, input):
        """
        Given a Docker image name, return a :class:`DockerImage`.

        :param unicode input: A Docker image name in the format
            ``repository[:tag]``.

        :raises ValueError: If Docker image name is not in a valid format.

        :returns: A ``DockerImage`` instance.
        """
        kwargs = {}
        parts = input.rsplit(u':', 1)
        repository = parts[0]
        if not repository:
            raise ValueError("Docker image names must have format "
                             "'repository[:tag]'. Found '{image_name}'."
                             .format(image_name=input))
        kwargs['repository'] = repository
        if len(parts) == 2:
            kwargs['tag'] = parts[1]
        return cls(**kwargs)


<<<<<<< HEAD
# Add a maximum_size attribute.  This seems weird but there isn't anywhere else
# to put it.  It will default to None.  Later on the pure model/configuration
# stuff should be factored out of AttachedVolume and Volume into a separate
# object that is purely model.
# FLOC-979
@attributes(["name", "mountpoint"])
=======
@attributes(["name", "mountpoint", "maximum_size"],
            defaults=dict(maximum_size=None))
>>>>>>> f3b97f5b
class AttachedVolume(object):
    """
    A volume attached to an application to be deployed.

    :ivar unicode name: A short, human-readable identifier for this
        volume. For now this is always the same as the name of the
        application it is attached to (see
        https://github.com/ClusterHQ/flocker/issues/49).

    :ivar FilePath mountpoint: The path within the container where this
        volume should be mounted.

    :ivar int maximum_size: The maximum size in bytes of this volume, or
        ``None`` for no limit.
    """

    @classmethod
    def from_unit(cls, unit):
        """
        Given a Docker ``Unit``, return a :class:`AttachedVolume`.

        :param Unit unit: A Docker ``Unit`` from which to create an
            ``AttachedVolume`` where the volume name will be the unit name
            and the mountpoint will be the unit's volume's container path.

        :returns: A set of ``AttachedVolume`` instances, or None if there
            is no volume within the supplied ``Unit`` instance.
        """
        volumes = set(unit.volumes)
        name = unit.name
        # XXX we only support one data volume per container at this time
        # https://github.com/ClusterHQ/flocker/issues/49
        try:
            volume = volumes.pop()
            # Grab size information from the volume and include it in the
            # object being created.  FLOC-979
            return {cls(name=name, mountpoint=volume.container_path)}
        except KeyError:
            return None


@attributes(["name", "image", "ports", "volume", "links", "environment",
             "memory_limit", "cpu_shares"],
            defaults=dict(ports=frozenset(), volume=None,
                          links=frozenset(), environment=None,
                          memory_limit=None, cpu_shares=None))
class Application(object):
    """
    A single `application <http://12factor.net/>`_ to be deployed.

    XXX The links attribute defaults to ``None`` until we have a way to
    interrogate configured links.

    :ivar unicode name: A short, human-readable identifier for this
        application.  For example, ``u"site-example.com"`` or
        ``u"pgsql-payroll"``.

    :ivar DockerImage image: An image that can be used to run this
        containerized application.

    :ivar frozenset ports: A ``frozenset`` of ``Port`` instances that
        should be exposed to the outside world.

    :ivar volume: ``None`` if there is no volume, otherwise an
        ``AttachedVolume`` instance.

    :ivar frozenset links: A ``frozenset`` of ``Link``s that
        should be created between applications, or ``None`` if configuration
        information isn't available.

    :ivar frozenset environment: A ``frozenset`` of environment variables
        that should be exposed in the ``Application`` container, or ``None``
        if no environment variables are specified. A ``frozenset`` of
        variables contains a ``tuple`` series mapping (key, value).
    """


@attributes(["hostname", "applications"])
class Node(object):
    """
    A single node on which applications will be managed (deployed,
    reconfigured, destroyed, etc).

    :ivar unicode hostname: The hostname of the node.  This must be a
        resolveable name so that Flocker can connect to the node.  This may be
        a literal IP address instead of a proper hostname.

    :ivar frozenset applications: A ``frozenset`` of ``Application`` instances
        describing the applications which are to run on this ``Node``.
    """


@attributes(["nodes"])
class Deployment(object):
    """
    A ``Deployment`` describes the configuration of a number of applications on
    a number of cooperating nodes.  This might describe the real state of an
    existing deployment or be used to represent a desired future state.

    :ivar frozenset nodes: A ``frozenset`` containing ``Node`` instances
        describing the configuration of each cooperating node.
    """


@attributes(['internal_port', 'external_port'])
class Port(object):
    """
    A record representing the mapping between a port exposed internally by an
    application and the corresponding port exposed to the outside world.

    :ivar int internal_port: The port number exposed by the application.
    :ivar int external_port: The port number exposed to the outside world.
    """


@attributes(['local_port', 'remote_port', 'alias'])
class Link(object):
    """
    A record representing the mapping between a port exposed internally to
    an application, and the corresponding external port of a possibly remote
    application.

    :ivar int local_port: The port the local application expects to access.
        This is used to determine the environment variables to populate in the
        container.
    :ivar int remote_port: The port exposed externally by the remote
        application.
    :ivar unicode alias: Environment variable prefix to use for exposing
        connection information.
    """


@attributes(["volume", "hostname"])
class VolumeHandoff(object):
    """
    A record representing a volume handoff that needs to be performed from this
    node.

    See :cls:`flocker.volume.service.VolumeService.handoff`` for more details.

    :ivar AttachedVolume volume: The volume to hand off.
    :ivar bytes hostname: The hostname of the node to which the volume is
         meant to be handed off.
    """


@attributes(["going", "coming", "creating"])
class VolumeChanges(object):
    """
    ``VolumeChanges`` describes the volume-related changes necessary to change
    the current state to the desired state.

    :ivar frozenset going: The ``VolumeHandoff``\ s necessary to let other
        nodes take over hosting of any volume-having applications being moved
        away from a node.  These must be handed off.

    :ivar frozenset coming: The ``AttachedVolume``\ s necessary to let this
        node take over hosting of any volume-having applications being moved to
        this node.  These must be acquired.

    :ivar frozenset creating: The ``AttachedVolume``\ s necessary to let this
        node create any new volume-having applications meant to be hosted on
        this node.  These must be created.
    """


@attributes(["running", "not_running", "used_ports"],
            defaults={"used_ports": frozenset()})
class NodeState(object):
    """
    The current state of a node.

    :ivar running: A ``list`` of ``Application`` instances on this node
        that are currently running or starting up.
    :ivar not_running: A ``list`` of ``Application`` instances on this
        node that are currently shutting down or stopped.
    :ivar used_ports: A ``frozenset`` of ``int``\ s giving the TCP port numbers
        in use (by anything) on this node.
    """<|MERGE_RESOLUTION|>--- conflicted
+++ resolved
@@ -49,17 +49,12 @@
         return cls(**kwargs)
 
 
-<<<<<<< HEAD
 # Add a maximum_size attribute.  This seems weird but there isn't anywhere else
 # to put it.  It will default to None.  Later on the pure model/configuration
 # stuff should be factored out of AttachedVolume and Volume into a separate
 # object that is purely model.
 # FLOC-979
 @attributes(["name", "mountpoint"])
-=======
-@attributes(["name", "mountpoint", "maximum_size"],
-            defaults=dict(maximum_size=None))
->>>>>>> f3b97f5b
 class AttachedVolume(object):
     """
     A volume attached to an application to be deployed.
@@ -71,9 +66,6 @@
 
     :ivar FilePath mountpoint: The path within the container where this
         volume should be mounted.
-
-    :ivar int maximum_size: The maximum size in bytes of this volume, or
-        ``None`` for no limit.
     """
 
     @classmethod
