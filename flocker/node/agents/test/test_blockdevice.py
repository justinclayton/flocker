# Copyright Hybrid Logic Ltd.  See LICENSE file for details.

"""
Tests for ``flocker.node.agents.blockdevice``.
"""

from errno import ENOTDIR
from functools import partial
from os import getuid
import time
from uuid import UUID, uuid4
<<<<<<< HEAD
from subprocess import STDOUT, PIPE, Popen, check_output, check_call
=======
from subprocess import (
    STDOUT, PIPE, Popen, check_output, check_call, CalledProcessError,
)
from stat import S_IRWXU
>>>>>>> f9015774

from bitmath import Byte, MB, MiB, GB, GiB

import psutil

from zope.interface import implementer
from zope.interface.verify import verifyObject

from pyrsistent import (
    PRecord, field, discard, pmap, pvector,
)

from twisted.python.runtime import platform
from twisted.python.filepath import FilePath
from twisted.trial.unittest import SynchronousTestCase, SkipTest

from eliot import start_action, write_traceback, Message, Logger
from eliot.testing import (
    validate_logging, capture_logging,
    LoggedAction, assertHasMessage, assertHasAction
)

from .. import blockdevice
from ...test.istatechange import make_istatechange_tests
from ..blockdevice import (
    BlockDeviceDeployer, LoopbackBlockDeviceAPI, IBlockDeviceAPI,
    BlockDeviceVolume, UnknownVolume, AlreadyAttachedVolume,
    CreateBlockDeviceDataset, UnattachedVolume, DatasetExists,
    DestroyBlockDeviceDataset, UnmountBlockDevice, DetachVolume,
    AttachVolume, CreateFilesystem,
    DestroyVolume, MountBlockDevice,
    _losetup_list_parse, _losetup_list, _blockdevicevolume_from_dataset_id,

    DESTROY_BLOCK_DEVICE_DATASET, UNMOUNT_BLOCK_DEVICE, DETACH_VOLUME,
    DESTROY_VOLUME,
    CREATE_BLOCK_DEVICE_DATASET,
    INVALID_DEVICE_PATH,

    IBlockDeviceAsyncAPI,
    _SyncToThreadedAsyncAPIAdapter,
    DatasetWithoutVolume,
    allocated_size,
    check_allocatable_size,
    get_blockdevice_volume,
    _backing_file_name,
    ProcessLifetimeCache,
    FilesystemExists,
)

from ... import run_state_change, in_parallel
from ...testtools import (
    ideployer_tests_factory, to_node, assert_calculated_changes_for_deployer,
)
from ....testtools import (
    REALISTIC_BLOCKDEVICE_SIZE, run_process, make_with_init_tests, random_name,
)
from ....control import (
    Dataset, Manifestation, Node, NodeState, Deployment, DeploymentState,
    NonManifestDatasets, Application, AttachedVolume, DockerImage
)
# Move these somewhere else, write tests for them. FLOC-1774
from ....common.test.test_thread import NonThreadPool, NonReactor

CLEANUP_RETRY_LIMIT = 10
LOOPBACK_ALLOCATION_UNIT = int(MiB(1).to_Byte().value)
# Enough space for the ext4 journal:
LOOPBACK_MINIMUM_ALLOCATABLE_SIZE = int(MiB(16).to_Byte().value)

# Eliot is transitioning away from the "Logger instances all over the place"
# approach. So just use this global logger for now.
_logger = Logger()

if not platform.isLinux():
    # The majority of Flocker isn't supported except on Linux - this test
    # module just happens to run some code that obviously breaks on some other
    # platforms.  Rather than skipping each test module individually it would
    # be nice to have some single global solution.  FLOC-1560, FLOC-1205
    skip = "flocker.node.agents.blockdevice is only supported on Linux"


class _SizeInfo(PRecord):
    """
    :ivar int actual: The number of bytes allocated in the filesystem to a
        file, as computed by counting block size.  A sparse file may have less
        space allocated to it than might be expected given just its reported
        size.
    :ivar int reported: The size of the file as a number of bytes, as computed
        by the apparent position of the end of the file (ie, what ``stat``
        reports).
    """
    actual = field(type=int, mandatory=True)
    reported = field(type=int, mandatory=True)


def get_size_info(api, volume):
    """
    Retrieve information about the size of the backing file for the given
    volume.

    :param LoopbackBlockDeviceAPI api: The loopback backend to use to retrieve
        the size information.
    :param BlockDeviceVolume volume: The volume the size of which to look up.

    :return: A ``_SizeInfo`` giving information about actual storage and
        reported size of the backing file for the given volume.
    """
    backing_file = api._root_path.descendant(
        ['unattached', _backing_file_name(volume)]
    )
    # Get actual number of 512 byte blocks used by the file.  See
    # http://stackoverflow.com/a/3212102
    backing_file.restat()
    actual = backing_file.statinfo.st_blocks * 512
    reported = backing_file.getsize()
    return _SizeInfo(actual=actual, reported=reported)


def make_filesystem(device, block_device):
    """
    Synchronously initialize a device file with an ext4 filesystem.

    :param FilePath device: The path to the file onto which to put the
        filesystem.  Anything accepted by ``mkfs`` is acceptable (including a
        regular file instead of a device file).
    :param bool block_device: If ``True`` then the device is expected to be a
        block device and the ``-F`` flag will not be passed to ``mkfs``.  If
        ``False`` then the device is expected to be a regular file rather than
        an actual device and ``-F`` will be passed to ``mkfs`` to force it to
        create the filesystem.  It's possible to detect whether the given file
        is a device file or not.  This flag is required anyway because it's
        about what the caller *expects*.  This is meant to provide an extra
        measure of safety (these tests run as root, this function potentially
        wipes the filesystem from the device specified, this could have bad
        consequences if it goes wrong).
    """
    options = []
    if block_device and not device.isBlockDevice():
        raise Exception(
            "{} is not a block device but it was expected to be".format(
                device.path
            )
        )
    elif device.isBlockDevice() and not block_device:
        raise Exception(
            "{} is a block device but it was not expected to be".format(
                device.path
            )
        )
    if not block_device:
        options.extend([
            # Force mkfs to make the filesystem even though the target is not a
            # block device.
            b"-F",
        ])
    command = [b"mkfs"] + options + [b"-t", b"ext4", device.path]
    run_process(command)


def mount(device, mountpoint):
    """
    Synchronously mount a filesystem.

    :param FilePath device: The path to the device file containing the
        filesystem.
    :param mountpoint device: The path to an existing directory at which to
        mount the filesystem.
    """
    run_process([b"mount", device.path, mountpoint.path])


def create_blockdevicedeployer(
        test_case, hostname=u"192.0.2.1", node_uuid=uuid4()
):
    """
    Create a new ``BlockDeviceDeployer``.

    :param unicode hostname: The hostname to assign the deployer.
    :param UUID node_uuid: The unique identifier of the node to assign the
        deployer.

    :return: The newly created ``BlockDeviceDeployer``.
    """
    api = loopbackblockdeviceapi_for_test(test_case)
    async_api = _SyncToThreadedAsyncAPIAdapter(
        _sync=api, _reactor=NonReactor(), _threadpool=NonThreadPool(),
    )
    return BlockDeviceDeployer(
        hostname=hostname,
        node_uuid=node_uuid,
        block_device_api=api,
        _async_block_device_api=async_api,
        mountroot=mountroot_for_test(test_case),
    )


def detach_destroy_volumes(api):
    """
    Detach and destroy all volumes known to this API.
    If we failed to detach a volume for any reason,
    sleep for 1 second and retry until we hit CLEANUP_RETRY_LIMIT.
    This is to facilitate best effort cleanup of volume
    environment after each test run, so that future runs
    are not impacted.
    """
    volumes = api.list_volumes()
    retry = 0
    action_type = u"agent:blockdevice:cleanup:details"
    with start_action(action_type=action_type):
        while retry < CLEANUP_RETRY_LIMIT and len(volumes) > 0:
            for volume in volumes:
                try:
                    if volume.attached_to is not None:
                        api.detach_volume(volume.blockdevice_id)
                    api.destroy_volume(volume.blockdevice_id)
                except:
                    write_traceback(_logger)

            time.sleep(1.0)
            volumes = api.list_volumes()
            retry += 1

        if len(volumes) > 0:
            Message.new(u"agent:blockdevice:failedcleanup:volumes",
                        volumes=volumes).write()


def delete_manifestation(node_state, manifestation):
    """
    Remove all traces of a ``Manifestation`` from a ``NodeState``.
    """
    dataset_id = manifestation.dataset.dataset_id
    node_state = node_state.transform(['manifestations', dataset_id], discard)
    node_state = node_state.transform(['paths', dataset_id], discard)
    node_state = node_state.transform(['devices', UUID(dataset_id)], discard)
    return node_state


class BlockDeviceDeployerTests(
        ideployer_tests_factory(create_blockdevicedeployer)
):
    """
    Tests for ``BlockDeviceDeployer``.
    """


class BlockDeviceDeployerAsyncAPITests(SynchronousTestCase):
    """
    Tests for ``BlockDeviceDeployer.async_block_device_api``.
    """
    def test_default(self):
        """
        When not otherwise initialized, the attribute evaluates to a
        ``_SyncToThreadedAsyncAPIAdapter`` using the global reactor, the global
        reactor's thread pool, and the value of ``block_device_api``.
        """
        from twisted.internet import reactor
        threadpool = reactor.getThreadPool()

        api = UnusableAPI()
        deployer = BlockDeviceDeployer(
            hostname=u"192.0.2.1",
            node_uuid=uuid4(),
            block_device_api=api,
        )

        self.assertEqual(
            _SyncToThreadedAsyncAPIAdapter(
                _reactor=reactor, _threadpool=threadpool, _sync=api
            ),
            deployer.async_block_device_api,
        )

    def test_overridden(self):
        """
        The object ``async_block_device_api`` refers to can be overridden by
        supplying the ``_async_block_device_api`` keyword argument to the
        initializer.
        """
        api = UnusableAPI()
        async_api = _SyncToThreadedAsyncAPIAdapter(
            _reactor=NonReactor(), _threadpool=NonThreadPool(), _sync=api,
        )
        deployer = BlockDeviceDeployer(
            hostname=u"192.0.2.1",
            node_uuid=uuid4(),
            block_device_api=api,
            _async_block_device_api=async_api,
        )
        self.assertIs(async_api, deployer.async_block_device_api)


def assert_discovered_state(case,
                            deployer,
                            expected_manifestations,
                            expected_nonmanifest_datasets=(),
                            expected_devices=pmap()):
    """
    Assert that the manifestations on the state object returned by
    ``deployer.discover_state`` equals the given list of manifestations.

    :param TestCase case: The running test.
    :param IDeployer deployer: The object to use to discover the state.
    :param list expected_manifestations: The ``Manifestation``\ s expected to
        be discovered on the deployer's node.
    :param expected_nonmanifest_datasets: Sequence of the ``Dataset``\ s
        expected to be discovered on the cluster but not attached to any
        node.
    :param dict expected_devices: The OS device files which are expected to be
        discovered as allocated to volumes attached to the node.  See
        ``NodeState.devices``.

    :raise: A test failure exception if the manifestations are not what is
        expected.
    """
    previous_state = NodeState(
        uuid=deployer.node_uuid, hostname=deployer.hostname,
        applications=None, used_ports=None, manifestations=None, paths=None,
        devices=None,
    )
    discovering = deployer.discover_state(previous_state)
    state = case.successResultOf(discovering)
    expected_paths = {}
    for manifestation in expected_manifestations:
        dataset_id = manifestation.dataset.dataset_id
        mountpath = deployer._mountpath_for_manifestation(manifestation)
        expected_paths[dataset_id] = mountpath
    expected = (
        NodeState(
            applications=None,
            used_ports=None,
            uuid=deployer.node_uuid,
            hostname=deployer.hostname,
            manifestations={
                m.dataset_id: m for m in expected_manifestations},
            paths=expected_paths,
            devices=expected_devices,
        ),
    )
    # FLOC-1806 - Make this actually be a dictionary (callers pass a list
    # instead) and construct the ``NonManifestDatasets`` with the
    # ``Dataset`` instances that are present as values.
    expected += (
        NonManifestDatasets(datasets={
            unicode(dataset_id):
            Dataset(dataset_id=unicode(dataset_id))
            for dataset_id in expected_nonmanifest_datasets
        }),)
    case.assertEqual(expected, state)


class BlockDeviceDeployerDiscoverStateTests(SynchronousTestCase):
    """
    Tests for ``BlockDeviceDeployer.discover_state``.
    """
    def setUp(self):
        self.expected_hostname = u'192.0.2.123'
        self.expected_uuid = uuid4()
        self.api = loopbackblockdeviceapi_for_test(self)
        self.this_node = self.api.compute_instance_id()
        self.deployer = BlockDeviceDeployer(
            node_uuid=self.expected_uuid,
            hostname=self.expected_hostname,
            block_device_api=self.api,
            mountroot=mountroot_for_test(self),
        )

    def test_no_devices(self):
        """
        ``BlockDeviceDeployer.discover_state`` returns a ``NodeState`` with
        empty ``manifestations`` if the ``api`` reports no locally attached
        volumes.
        """
        assert_discovered_state(self, self.deployer, [])

    def test_attached_unmounted_device(self):
        """
        If a volume is attached but not mounted, it is included as a
        non-manifest dataset returned by ``BlockDeviceDeployer.discover_state``
        and not as a manifestation on the ``NodeState``.
        """
        unmounted = self.api.create_volume(
            dataset_id=uuid4(),
            size=LOOPBACK_MINIMUM_ALLOCATABLE_SIZE,
        )
        self.api.attach_volume(
            unmounted.blockdevice_id,
            attach_to=self.this_node,
        )
        assert_discovered_state(
            self, self.deployer,
            expected_manifestations=[],
            # FLOC-1806 Expect dataset with size.
            expected_nonmanifest_datasets=[unmounted.dataset_id],
            expected_devices={
                unmounted.dataset_id:
                    self.api.get_device_path(unmounted.blockdevice_id),
            },
        )

    def test_attached_and_mismounted(self):
        """
        If a volume is attached and mounted but not mounted at the location
        ``BlockDeviceDeployer`` expects, it is included as a non-manifest
        dataset returned by ``BlockDeviceDeployer.discover_state`` and not as a
        manifestation on the ``NodeState``.
        """
        unexpected = self.api.create_volume(
            dataset_id=uuid4(),
            size=LOOPBACK_MINIMUM_ALLOCATABLE_SIZE,
        )

        self.api.attach_volume(
            unexpected.blockdevice_id,
            attach_to=self.this_node,
        )

        device = self.api.get_device_path(unexpected.blockdevice_id)
        make_filesystem(device, block_device=True)

        # Mount it somewhere beneath the expected mountroot (so that it is
        # cleaned up automatically) but not at the expected place beneath it.
        mountpoint = self.deployer.mountroot.child(b"nonsense")
        mountpoint.makedirs()
        mount(device, mountpoint)

        assert_discovered_state(
            self, self.deployer,
            expected_manifestations=[],
            # FLOC-1806 Expect dataset with size.
            expected_nonmanifest_datasets=[unexpected.dataset_id],
            expected_devices={
                unexpected.dataset_id: device,
            },
        )

    def _incorrect_device_path_test(self, bad_value):
        """
        Assert that when ``IBlockDeviceAPI.get_device_path`` returns a value
        that must be wrong, the corresponding manifestation is not included in
        the discovered state for the node.
        """
        volume = self.api.create_volume(
            dataset_id=uuid4(), size=LOOPBACK_MINIMUM_ALLOCATABLE_SIZE,
        )
        self.api.attach_volume(
            volume.blockdevice_id, self.api.compute_instance_id(),
        )

        # Break the API object now.
        self.patch(
            self.api, "get_device_path", lambda blockdevice_id: bad_value
        )

        assert_discovered_state(
            self, self.deployer,
            expected_manifestations=[],
            expected_nonmanifest_datasets=[],
            expected_devices={},
        )

    @capture_logging(
        assertHasMessage,
        INVALID_DEVICE_PATH, {
            u"invalid_value": FilePath(b"/definitely/wrong"),
        },
    )
    def test_attached_with_incorrect_device_path(self, logger):
        """
        If a volume is attached but the ``IBlockDeviceAPI`` returns a path that
        is not a block device, an error is logged and no manifestation
        corresponding to the volume is included in the discovered state.
        """
        self.patch(blockdevice, "_logger", logger)
        self._incorrect_device_path_test(FilePath(b"/definitely/wrong"))

    @capture_logging(
        assertHasMessage,
        INVALID_DEVICE_PATH, {
            u"invalid_value": None,
        },
    )
    def test_attached_with_wrong_device_path_type(self, logger):
        """
        If a volume is attached but the ``IBlockDeviceAPI`` returns a value
        other than a ``FilePath``, an error is logged and no manifestation
        corresponding to the volume is included in the discovered state.
        """
        self.patch(blockdevice, "_logger", logger)
        self._incorrect_device_path_test(None)

    def test_unrelated_mounted(self):
        """
        If a volume is attached but an unrelated filesystem is mounted at the
        expected location for that volume, it is included as a non-manifest
        dataset returned by ``BlockDeviceDeployer.discover_state`` and not as a
        manifestation on the ``NodeState``.
        """
        unrelated_device = FilePath(self.mktemp())
        with unrelated_device.open("w") as unrelated_file:
            unrelated_file.truncate(LOOPBACK_MINIMUM_ALLOCATABLE_SIZE)

        unmounted = self.api.create_volume(
            dataset_id=uuid4(),
            size=LOOPBACK_MINIMUM_ALLOCATABLE_SIZE,
        )
        mountpoint = self.deployer.mountroot.child(bytes(unmounted.dataset_id))
        mountpoint.makedirs()
        self.api.attach_volume(
            unmounted.blockdevice_id,
            attach_to=self.this_node,
        )

        make_filesystem(unrelated_device, block_device=False)
        mount(unrelated_device, mountpoint)

        assert_discovered_state(
            self, self.deployer,
            expected_manifestations=[],
            # FLOC-1806 Expect dataset with size.
            expected_nonmanifest_datasets=[unmounted.dataset_id],
            expected_devices={
                unmounted.dataset_id:
                    self.api.get_device_path(unmounted.blockdevice_id),
            }
        )

    def test_one_device(self):
        """
        ``BlockDeviceDeployer.discover_state`` returns a ``NodeState`` with one
        ``manifestations`` if the ``api`` reports one locally attached volume
        and the volume's filesystem is mounted in the right place.
        """
        dataset_id = uuid4()
        new_volume = self.api.create_volume(
            dataset_id=dataset_id,
            size=LOOPBACK_MINIMUM_ALLOCATABLE_SIZE,
        )
        self.api.attach_volume(
            new_volume.blockdevice_id,
            attach_to=self.this_node,
        )
        device = self.api.get_device_path(new_volume.blockdevice_id)
        mountpoint = self.deployer.mountroot.child(bytes(dataset_id))
        mountpoint.makedirs()
        make_filesystem(device, block_device=True)
        mount(device, mountpoint)
        expected_dataset = Dataset(
            dataset_id=dataset_id,
            maximum_size=LOOPBACK_MINIMUM_ALLOCATABLE_SIZE,
        )
        expected_manifestation = Manifestation(
            dataset=expected_dataset, primary=True
        )
        assert_discovered_state(
            self, self.deployer,
            [expected_manifestation],
            expected_devices={
                dataset_id: device,
            },
        )

    def test_only_remote_device(self):
        """
        ``BlockDeviceDeployer.discover_state`` does not consider remotely
        attached volumes.
        """
        dataset_id = uuid4()
        new_volume = self.api.create_volume(
            dataset_id=dataset_id,
            size=LOOPBACK_MINIMUM_ALLOCATABLE_SIZE
        )
        self.api.attach_volume(
            new_volume.blockdevice_id,
            # This is a hack.  We don't know any other IDs, though.
            # https://clusterhq.atlassian.net/browse/FLOC-1839
            attach_to=u'some.other.host',
        )
        assert_discovered_state(self, self.deployer, [])

    def test_only_unattached_devices(self):
        """
        ``BlockDeviceDeployer.discover_state`` discovers volumes that are not
        attached to any node and creates entries in a ``NonManifestDatasets``
        instance corresponding to them.
        """
        dataset_id = uuid4()
        self.api.create_volume(
            dataset_id=dataset_id,
            size=LOOPBACK_MINIMUM_ALLOCATABLE_SIZE)
        assert_discovered_state(
            self, self.deployer,
            expected_manifestations=[],
            # FLOC-1806 Expect dataset with size.
            expected_nonmanifest_datasets=[dataset_id],
        )


@implementer(IBlockDeviceAPI)
class UnusableAPI(object):
    """
    A non-implementation of ``IBlockDeviceAPI`` where it is explicitly required
    that the object not be used for anything.
    """


def assert_calculated_changes(
    case, node_state, node_config, nonmanifest_datasets, expected_changes,
    additional_node_states=frozenset(),
):
    """
    Assert that ``BlockDeviceDeployer`` calculates certain changes in a certain
    circumstance.

    :see: ``assert_calculated_changes_for_deployer``.
    """
    api = UnusableAPI()

    deployer = BlockDeviceDeployer(
        node_uuid=node_state.uuid,
        hostname=node_state.hostname,
        block_device_api=api,
    )

    return assert_calculated_changes_for_deployer(
        case, deployer, node_state, node_config,
        nonmanifest_datasets, additional_node_states, set(),
        expected_changes,
    )


class ScenarioMixin(object):
    """
    A mixin for tests which defines some basic Flocker cluster state.
    """
    DATASET_ID = uuid4()
    NODE = u"192.0.2.1"
    NODE_UUID = uuid4()

    MANIFESTATION = Manifestation(
        dataset=Dataset(
            dataset_id=unicode(DATASET_ID),
            maximum_size=REALISTIC_BLOCKDEVICE_SIZE,
        ),
        primary=True,
    )

    # The state of a single node which has a single primary manifestation for a
    # dataset.  Common starting point for several of the test scenarios.
    ONE_DATASET_STATE = NodeState(
        hostname=NODE,
        uuid=NODE_UUID,
        manifestations={
            unicode(DATASET_ID): MANIFESTATION,
        },
        paths={
            unicode(DATASET_ID):
            FilePath(b"/flocker/").child(bytes(DATASET_ID)),
        },
        devices={
            DATASET_ID: FilePath(b"/dev/sda"),
        },
        applications=[], used_ports=[],
    )


def add_application_with_volume(node_state):
    """
    Add a matching application that has the current dataset attached as a
    volume.

    :param NodeState node_state: Has dataset with ID ``DATASET_ID``.

    :return NodeState: With ``Application`` added.
    """
    manifestation = list(node_state.manifestations.values())[0]
    return node_state.set(
        "applications", {Application(
            name=u"myapplication",
            image=DockerImage.from_string(u"image"),
            volume=AttachedVolume(manifestation=manifestation,
                                  mountpoint=FilePath(b"/data")))})


class BlockDeviceDeployerAlreadyConvergedCalculateChangesTests(
        SynchronousTestCase, ScenarioMixin
):
    """
    Tests for the cases of ``BlockDeviceDeployer.calculate_changes`` where no
    changes are necessary because the local state already matches the desired
    configuration.
    """
    def test_no_changes(self):
        """
        ``BlockDeviceDeployer.calculate_changes`` calculates no changes when
        the local state is already converged with the desired configuration.
        """
        local_state = self.ONE_DATASET_STATE
        local_config = to_node(local_state)

        assert_calculated_changes(
            self, local_state, local_config, set(),
            in_parallel(changes=[])
        )

    def test_deleted_ignored(self):
        """
        Deleted datasets for which no corresponding volumes exist do not result
        in any convergence operations.
        """
        local_state = self.ONE_DATASET_STATE.transform(
            # Remove the dataset.  This reflects its deletedness.
            ["manifestations", unicode(self.DATASET_ID)], discard
        ).transform(
            # Remove its device too.
            ["devices", self.DATASET_ID], discard
        )

        local_config = to_node(self.ONE_DATASET_STATE).transform(
            ["manifestations", unicode(self.DATASET_ID), "dataset"],
            lambda d: d.set(
                # Mark it as deleted in the configuration.
                deleted=True,
                # Change a bunch of other things too.  They shouldn't matter.
                maximum_size=d.maximum_size * 2,
                metadata={u"foo": u"bar"},
            )
        )

        assert_calculated_changes(
            self, local_state, local_config, set(),
            in_parallel(changes=[]),
        )
    test_deleted_ignored.skip = (
        "This will pass when the deployer is smart enough to know it should "
        "not delete things that do not exist.  FLOC-1756."
    )


class BlockDeviceDeployerIgnorantCalculateChangesTests(
        SynchronousTestCase, ScenarioMixin
):
    """
    Tests for the cases of ``BlockDeviceDeployer.calculate_changes`` where no
    changes can be calculated because application state is unknown.
    """
    def test_unknown_applications(self):
        """
        If applications are unknown, no changes are calculated.
        """
        # We're ignorant about application state:
        local_state = NodeState(
            hostname=self.NODE, uuid=self.NODE_UUID, applications=None)

        # We want to create a dataset:
        local_config = to_node(self.ONE_DATASET_STATE)

        assert_calculated_changes(self, local_state, local_config, set(),
                                  in_parallel(changes=[]))

    def test_another_node_ignorant(self):
        """
        If a different node is ignorant about its state, it is still possible
        to calculate state for the current node.
        """
        local_state = self.ONE_DATASET_STATE
        local_config = to_node(local_state).transform(
            ["manifestations", unicode(self.DATASET_ID), "dataset", "deleted"],
            True
        )
        assert_calculated_changes(
            self, local_state, local_config, set(),
            in_parallel(changes=[
                DestroyBlockDeviceDataset(dataset_id=self.DATASET_ID)
            ]),
            # Another node which is ignorant about its state:
            set([NodeState(hostname=u"1.2.3.4", uuid=uuid4())])
        )


class BlockDeviceDeployerDestructionCalculateChangesTests(
        SynchronousTestCase, ScenarioMixin
):
    """
    Tests for ``BlockDeviceDeployer.calculate_changes`` in the cases relating
    to dataset destruction.
    """
    def test_deleted_dataset_volume_exists(self):
        """
        If the configuration indicates a dataset with a primary manifestation
        on the node has been deleted and the volume associated with that
        dataset still exists, ``BlockDeviceDeployer.calculate_changes`` returns
        a ``DestroyBlockDeviceDataset`` state change operation.
        """
        local_state = self.ONE_DATASET_STATE
        local_config = to_node(local_state).transform(
            ["manifestations", unicode(self.DATASET_ID), "dataset", "deleted"],
            True
        )
        assert_calculated_changes(
            self, local_state, local_config, set(),
            in_parallel(changes=[
                DestroyBlockDeviceDataset(dataset_id=self.DATASET_ID)
            ]),
        )

    def test_deleted_dataset_belongs_to_other_node(self):
        """
        If a dataset with a primary manifestation on one node is marked as
        deleted in the configuration, the ``BlockDeviceDeployer`` for a
        different node does not return a ``DestroyBlockDeviceDataset`` from its
        ``calculate_necessary_state_changes`` for that dataset.
        """
        other_node = u"192.0.2.2"
        local_state = self.ONE_DATASET_STATE
        cluster_state = DeploymentState(
            nodes={local_state}
        )

        local_config = to_node(local_state).transform(
            ["manifestations", unicode(self.DATASET_ID), "dataset", "deleted"],
            True
        )
        cluster_configuration = Deployment(
            nodes={local_config}
        )

        api = loopbackblockdeviceapi_for_test(self)
        volume = api.create_volume(
            dataset_id=self.DATASET_ID, size=LOOPBACK_MINIMUM_ALLOCATABLE_SIZE
        )
        api.attach_volume(volume.blockdevice_id, self.NODE)

        deployer = BlockDeviceDeployer(
            # This deployer is responsible for *other_node*, not node.
            hostname=other_node,
            node_uuid=uuid4(),
            block_device_api=api,
        )

        changes = deployer.calculate_changes(
            cluster_configuration, cluster_state,
        )

        self.assertEqual(
            in_parallel(changes=[]),
            changes
        )

    def test_no_delete_if_in_use(self):
        """
        If a dataset has been marked as deleted *and* it is in use by an
        application, no changes are made.
        """
        # Application using a dataset:
        local_state = add_application_with_volume(self.ONE_DATASET_STATE)

        # Dataset is deleted:
        local_config = to_node(self.ONE_DATASET_STATE).transform(
            ["manifestations", unicode(self.DATASET_ID), "dataset", "deleted"],
            True)
        local_config = add_application_with_volume(local_config)

        assert_calculated_changes(
            self, local_state, local_config, set(),
            in_parallel(changes=[]),
        )

    def test_deleted_dataset_volume_unmounted(self):
        """
        ``DestroyBlockDeviceDataset`` is a compound state change that first
        attempts to unmount the block device.
        Therefore do not calculate deletion for blockdevices that are not
        manifest.
        """
        local_state = self.ONE_DATASET_STATE
        local_config = to_node(local_state).transform(
            ["manifestations", unicode(self.DATASET_ID), "dataset", "deleted"],
            True
        )
        # Remove the manifestation and its mount path.
        local_state = local_state.transform(
            ['manifestations', unicode(self.DATASET_ID)],
            discard
        )
        local_state = local_state.transform(
            ['paths', unicode(self.DATASET_ID)],
            discard
        )
        # Local state shows that there is a device for the (now) non-manifest
        # dataset. i.e it is attached.
        self.assertEqual([self.DATASET_ID], local_state.devices.keys())
        assert_calculated_changes(
            case=self,
            node_state=local_state,
            node_config=local_config,
            # The unmounted dataset has been added back to the non-manifest
            # datasets by discover_state.
            nonmanifest_datasets=[
                self.MANIFESTATION.dataset
            ],
            expected_changes=in_parallel(
                changes=[
                    MountBlockDevice(
                        mountpoint=FilePath('/flocker/').child(
                            unicode(self.DATASET_ID)
                        ),
                        dataset_id=self.DATASET_ID
                    )
                ]
            ),
        )


class BlockDeviceDeployerAttachCalculateChangesTests(
        SynchronousTestCase, ScenarioMixin
):
    """
    Tests for ``BlockDeviceDeployer.calculate_changes`` in the cases relating
    to attaching existing datasets.
    """
    def test_attach_existing_nonmanifest(self):
        """
        If a dataset exists but is not manifest anywhere in the cluster and the
        configuration specifies it should be manifest on the deployer's node,
        ``BlockDeviceDeployer.calculate_changes`` returns state changes to
        attach that dataset to its node and then mount its filesystem.
        """
        deployer = create_blockdevicedeployer(
            self, hostname=self.NODE, node_uuid=self.NODE_UUID
        )
        # Give it a configuration that says a dataset should have a
        # manifestation on the deployer's node.
        node_config = to_node(self.ONE_DATASET_STATE)
        cluster_config = Deployment(nodes={node_config})

        # Give the node an empty state.
        node_state = self.ONE_DATASET_STATE.transform(
            ["manifestations", unicode(self.DATASET_ID)], discard
        ).transform(
            ["devices", self.DATASET_ID], discard
        )

        # Take the dataset in the configuration and make it part of the
        # cluster's non-manifest datasets state.
        manifestation = node_config.manifestations[unicode(self.DATASET_ID)]
        dataset = manifestation.dataset
        cluster_state = DeploymentState(
            nodes={node_state},
            nonmanifest_datasets={
                unicode(dataset.dataset_id): dataset,
            }
        )

        changes = deployer.calculate_changes(cluster_config, cluster_state)
        self.assertEqual(
            in_parallel(changes=[
                AttachVolume(
                    dataset_id=UUID(dataset.dataset_id),
                ),
            ]),
            changes
        )


class BlockDeviceDeployerMountCalculateChangesTests(
    SynchronousTestCase, ScenarioMixin
):
    """
    Tests for ``BlockDeviceDeployer.calculate_changes`` in the cases relating
    to mounting of filesystems.
    """
    def test_mount_manifestation(self):
        """
        If the volume for a dataset is attached to the node but the filesystem
        is not mounted and the configuration says the dataset is meant to be
        manifest on the node, ``BlockDeviceDeployer.calculate_changes`` returns
        a state change to mount the filesystem.
        """
        # Give it a state that says the volume is attached but nothing is
        # mounted.
        node_state = self.ONE_DATASET_STATE.set(
            manifestations={},
            paths={},
            devices={self.DATASET_ID: FilePath(b"/dev/sda")},
        )

        # Give it a configuration that says there should be a manifestation.
        node_config = to_node(self.ONE_DATASET_STATE)

        assert_calculated_changes(
            self, node_state, node_config,
            {Dataset(dataset_id=unicode(self.DATASET_ID))},
            in_parallel(changes=[
                MountBlockDevice(
                    dataset_id=self.DATASET_ID,
                    mountpoint=FilePath(b"/flocker/").child(
                        bytes(self.DATASET_ID)
                    )
                ),
            ])
        )


class BlockDeviceDeployerUnmountCalculateChangesTests(
    SynchronousTestCase, ScenarioMixin
):
    """
    Tests for ``BlockDeviceDeployer.calculate_changes`` in the cases relating
    to unmounting of filesystems.
    """
    def test_unmount_manifestation(self):
        """
        If the filesystem for a dataset is mounted on the node and the
        configuration says the dataset is not meant to be manifest on that
        node, ``BlockDeviceDeployer.calculate_changes`` returns a state change
        to unmount the filesystem.
        """
        # Give it a state that says it has a manifestation of the dataset.
        node_state = self.ONE_DATASET_STATE

        # Give it a configuration that says it shouldn't have that
        # manifestation.
        node_config = to_node(self.ONE_DATASET_STATE).transform(
            ["manifestations", unicode(self.DATASET_ID)], discard
        )

        assert_calculated_changes(
            self, node_state, node_config, set(),
            in_parallel(changes=[
                UnmountBlockDevice(dataset_id=self.DATASET_ID)
            ])
        )

    def test_no_unmount_if_in_use(self):
        """
        If a dataset should be unmounted *and* it is in use by an application,
        no changes are made.
        """
        # State has a dataset in use by application
        local_state = add_application_with_volume(self.ONE_DATASET_STATE)

        # Give it a configuration that says it shouldn't have that
        # manifestation.
        node_config = to_node(self.ONE_DATASET_STATE).transform(
            ["manifestations", unicode(self.DATASET_ID)], discard
        )

        assert_calculated_changes(
            self, local_state, node_config, set(),
            in_parallel(changes=[]),
        )


class BlockDeviceDeployerCreationCalculateChangesTests(
        SynchronousTestCase,
        ScenarioMixin
):
    """
    Tests for ``BlockDeviceDeployer.calculate_changes`` in the cases relating
    to dataset creation.
    """
    def test_no_devices_no_local_datasets(self):
        """
        If no devices exist and no datasets are part of the configuration for
        the deployer's node, no state changes are calculated.
        """
        dataset_id = unicode(uuid4())
        manifestation = Manifestation(
            dataset=Dataset(dataset_id=dataset_id), primary=True
        )
        node = u"192.0.2.1"
        node_uuid = uuid4()
        other_node = u"192.0.2.2"
        other_node_uuid = uuid4()
        configuration = Deployment(
            nodes={
                Node(
                    hostname=other_node,
                    uuid=other_node_uuid,
                    manifestations={dataset_id: manifestation},
                )
            }
        )
        state = DeploymentState(nodes=[])
        deployer = create_blockdevicedeployer(
            self, hostname=node, node_uuid=node_uuid
        )
        changes = deployer.calculate_changes(configuration, state)
        self.assertEqual(in_parallel(changes=[]), changes)

    def test_no_devices_one_dataset(self):
        """
        If no devices exist but a dataset is part of the configuration for the
        deployer's node, a ``CreateBlockDeviceDataset`` change is calculated.
        """
        uuid = uuid4()
        dataset_id = unicode(uuid4())
        dataset = Dataset(
            dataset_id=dataset_id,
            maximum_size=int(GiB(1).to_Byte().value)
        )
        manifestation = Manifestation(
            dataset=dataset, primary=True
        )
        node = u"192.0.2.1"
        configuration = Deployment(
            nodes={
                Node(
                    uuid=uuid,
                    manifestations={dataset_id: manifestation},
                )
            }
        )
        state = DeploymentState(nodes=[NodeState(
            uuid=uuid, hostname=node, applications=[], manifestations={},
            devices={}, paths={}, used_ports=[])])
        deployer = create_blockdevicedeployer(
            self, hostname=node, node_uuid=uuid,
        )
        changes = deployer.calculate_changes(configuration, state)
        mountpoint = deployer.mountroot.child(dataset_id.encode("ascii"))
        self.assertEqual(
            in_parallel(
                changes=[
                    CreateBlockDeviceDataset(
                        dataset=dataset, mountpoint=mountpoint
                    )
                ]),
            changes
        )

    def _calculate_changes(self, local_uuid, local_hostname, local_state,
                           desired_configuration):
        """
        Create a ``BlockDeviceDeployer`` and call its
        ``calculate_necessary_state_changes`` method with the given arguments
        and an empty cluster state.

        :param UUID local_uuid: The node identifier to give the to the
            ``BlockDeviceDeployer``.
        :param unicode local_hostname: The node IP to give to the
            ``BlockDeviceDeployer``.
        :param desired_configuration: As accepted by
            ``IDeployer.calculate_changes``.

        :return: The return value of ``BlockDeviceDeployer.calculate_changes``.
        """
        # It is expected that someone will have merged local state into cluster
        # state.
        current_cluster_state = DeploymentState(nodes={local_state})

        deployer = create_blockdevicedeployer(
            self, node_uuid=local_uuid, hostname=local_hostname,
        )

        return deployer.calculate_changes(
            desired_configuration, current_cluster_state
        )

    def test_match_configuration_to_state_of_datasets(self):
        """
        ``BlockDeviceDeployer.calculate_changes`` does not yield a
        ``CreateBlockDeviceDataset`` change if a dataset with the same ID
        exists with different metadata.
        """
        expected_hostname = u'192.0.2.123'
        expected_dataset_id = unicode(uuid4())

        local_state = NodeState(
            hostname=expected_hostname,
            uuid=uuid4(),
            paths={
                expected_dataset_id: FilePath(b"/flocker").child(
                    expected_dataset_id.encode("ascii")),
            },
            devices={},
            manifestations={
                expected_dataset_id:
                Manifestation(
                    primary=True,
                    dataset=Dataset(
                        dataset_id=expected_dataset_id,
                        maximum_size=REALISTIC_BLOCKDEVICE_SIZE,
                        # Dataset state will always have empty metadata and
                        # deleted will always be False.
                        metadata={},
                        deleted=False,
                    ),
                ),
            },
        )

        # Give the dataset some metadata in the configuration, thus diverging
        # it from the representation in local_state.
        desired_configuration = Deployment(nodes=[Node(
            hostname=expected_hostname,
            uuid=local_state.uuid,
            manifestations=local_state.manifestations.transform(
                (expected_dataset_id, "dataset", "metadata"),
                {u"name": u"my_volume"}
            ))])
        actual_changes = self._calculate_changes(
            local_state.uuid,
            expected_hostname,
            local_state,
            desired_configuration
        )

        expected_changes = in_parallel(changes=[])

        self.assertEqual(expected_changes, actual_changes)

    def test_dataset_without_maximum_size(self):
        """
        When supplied with a configuration containing a dataset with a null
        size, ``BlockDeviceDeployer.calculate_changes`` returns a
        ``CreateBlockDeviceDataset`` for a 100GiB dataset.
        XXX: Make the default size configurable. FLOC-2044
        """
        node_id = uuid4()
        node_address = u"192.0.2.1"
        dataset_id = unicode(uuid4())

        requested_dataset = Dataset(dataset_id=dataset_id, maximum_size=None)

        configuration = Deployment(
            nodes={
                Node(
                    uuid=node_id,
                    manifestations={
                        dataset_id: Manifestation(
                            dataset=requested_dataset,
                            primary=True
                        )
                    },
                )
            }
        )
        state = DeploymentState(
            nodes=[
                NodeState(
                    uuid=node_id,
                    hostname=node_address,
                    applications=[],
                    manifestations={},
                    devices={},
                    paths={},
                    used_ports=[]
                )
            ]
        )
        deployer = create_blockdevicedeployer(
            self,
            hostname=node_address,
            node_uuid=node_id,
        )
        changes = deployer.calculate_changes(configuration, state)
        mountpoint = deployer.mountroot.child(dataset_id.encode("ascii"))
        expected_size = int(GiB(100).to_Byte().value)
        self.assertEqual(
            in_parallel(
                changes=[
                    CreateBlockDeviceDataset(
                        dataset=requested_dataset.set(
                            'maximum_size', expected_size
                        ),
                        mountpoint=mountpoint
                    )
                ]),
            changes
        )

    def test_dataset_default_maximum_size_stable(self):
        """
        When supplied with a configuration containing a dataset with a null
        size and operating against state where a volume of the default size
        exists for that dataset, ``BlockDeviceDeployer.calculate_changes``
        returns no changes.
        """
        # The state has a manifestation with a concrete size (as it must have).
        local_state = self.ONE_DATASET_STATE
        # The configuration is the same except it lacks a size.
        local_config = to_node(local_state).transform(
            ["manifestations", unicode(self.DATASET_ID), "dataset",
             "maximum_size"],
            None,
        )

        assert_calculated_changes(
            self, local_state, local_config, set(), in_parallel(changes=[]),
        )

    def test_dataset_exists_on_other_node(self):
        """
        ``calculate_changes`` does not attempt to create a new dataset if it is
        already manifest on another node.
        """
        # Remote node still has an attached dataset
        remote_state = self.ONE_DATASET_STATE

        # But the dataset has been moved.
        empty_state = delete_manifestation(remote_state, self.MANIFESTATION)
        remote_config = to_node(empty_state)

        # Local state has no manifestations
        local_node_id = uuid4()
        local_node_address = u"192.0.2.2"
        local_state = empty_state.set(
            "uuid", local_node_id, "hostname", local_node_address
        )

        # But the dataset is configured here.
        local_config = to_node(remote_state).set(
            "uuid", local_node_id, "hostname", local_node_address
        )

        configuration = Deployment(
            nodes={local_config, remote_config}
        )
        state = DeploymentState(
            nodes={local_state, remote_state},
        )

        deployer = create_blockdevicedeployer(
            self,
            hostname=local_node_address,
            node_uuid=local_node_id,
        )
        changes = deployer.calculate_changes(configuration, state)

        self.assertEqual(in_parallel(changes=[]), changes)


class BlockDeviceDeployerDetachCalculateChangesTests(
        SynchronousTestCase, ScenarioMixin
):
    def test_detach_manifestation(self):
        """
        ``BlockDeviceDeployer.calculate_changes`` recognizes a volume that is
        attached but not mounted which is not associated with a dataset
        configured to have a manifestation on the deployer's node and returns a
        state change to detach the volume.
        """
        # Give it a state that says it has no manifestations but it does have
        # some attached volumes.
        node_state = NodeState(
            uuid=self.NODE_UUID, hostname=self.NODE,
            applications={},
            used_ports=set(),
            manifestations={},
            devices={self.DATASET_ID: FilePath(b"/dev/xda")},
            paths={},
        )

        # Give it a configuration that says no datasets should be manifest on
        # the deployer's node.
        node_config = to_node(node_state)

        assert_calculated_changes(
            self, node_state, node_config,
            {Dataset(dataset_id=unicode(self.DATASET_ID))},
            in_parallel(changes=[DetachVolume(dataset_id=self.DATASET_ID)])
        )


class BlockDeviceInterfaceTests(SynchronousTestCase):
    """
    Tests for ``IBlockDeviceAPI`` and ``IBlockDeviceAsyncAPI``.
    """
    def test_names(self):
        """
        The two interfaces have all of the same names defined.
        """
        self.assertItemsEqual(
            list(IBlockDeviceAPI.names()),
            list(IBlockDeviceAsyncAPI.names()),
        )

    def test_same_signatures(self):
        """
        Methods of the two interfaces all have the same signature.
        """
        def parts(method):
            return (
                method.positional, method.kwargs,
                method.required, method.varargs
            )

        names = list(IBlockDeviceAPI.names())
        self.assertItemsEqual(
            list(parts(IBlockDeviceAPI[name]) for name in names),
            list(parts(IBlockDeviceAsyncAPI[name]) for name in names),
        )


class IBlockDeviceAPITestsMixin(object):
    """
    Tests to perform on ``IBlockDeviceAPI`` providers.
    """
    this_node = None

    def _verify_volume_size(self, requested_size, expected_volume_size):
        """
        Assert the implementation of
        ``IBlockDeviceAPI.list_volumes`` returns ``BlockDeviceVolume``s
        with the ``expected_volume_size`` and that
        ``IBlockDeviceAPI.create_volume`` creates devices with an
        ``expected_device_size`` (expected_volume_size plus platform
        specific over allocation).

        A device is created and attached, then ``lsblk`` is used to
        measure the size of the block device, as reported by the
        kernel of the machine to which the device is attached.

        :param int requested_size: Requested size of created volume.
        :param int expected_size: Expected size of created device.
        """
        dataset_id = uuid4()
        # Create a new volume.
        volume = self.api.create_volume(
            dataset_id=dataset_id,
            size=requested_size,
        )
        # Attach it, so that we can measure its size, as reported by
        # the kernel of the machine to which it's attached.
        self.api.attach_volume(
            volume.blockdevice_id, attach_to=self.this_node,
        )
        # Reload the volume using ``IBlockDeviceAPI.list_volumes`` in
        # case the implementation hasn't verified that the requested
        # size has actually been stored.
        volume = get_blockdevice_volume(self.api, volume.blockdevice_id)

        device_path = self.api.get_device_path(volume.blockdevice_id).path

        command = [b"/bin/lsblk", b"--noheadings", b"--bytes",
                   b"--output", b"SIZE", device_path.encode("ascii")]
        command_output = check_output(command).split(b'\n')[0]
        device_size = int(command_output.strip().decode("ascii"))
        if self.device_allocation_unit is None:
            expected_device_size = expected_volume_size
        else:
            expected_device_size = allocated_size(
                self.device_allocation_unit, expected_volume_size
            )
        self.assertEqual(
            (expected_volume_size, expected_device_size),
            (volume.size, device_size)
        )

    def test_interface(self):
        """
        ``api`` instances provide ``IBlockDeviceAPI``.
        """
        self.assertTrue(
            verifyObject(IBlockDeviceAPI, self.api)
        )

    def test_compute_instance_id_unicode(self):
        """
        ``compute_instance_id`` returns a ``unicode`` string.
        """
        self.assertIsInstance(self.this_node, unicode)

    def test_compute_instance_id_nonempty(self):
        """
        ``compute_instance_id`` returns a non-empty string.
        """
        self.assertNotEqual(u"", self.this_node)

    def test_list_volume_empty(self):
        """
        ``list_volumes`` returns an empty ``list`` if no block devices have
        been created.
        """
        self.assertEqual([], self.api.list_volumes())

    def test_created_is_listed(self):
        """
        ``create_volume`` returns a ``BlockDeviceVolume`` that is returned by
        ``list_volumes``.
        """
        dataset_id = uuid4()
        new_volume = self.api.create_volume(
            dataset_id=dataset_id,
            size=self.minimum_allocatable_size)
        self.assertIn(new_volume, self.api.list_volumes())

    def test_listed_volume_attributes(self):
        """
        ``list_volumes`` returns ``BlockDeviceVolume`` s that have the
        same dataset_id and (maybe over-allocated size) as was passed
        to ``create_volume``.
        """
        expected_dataset_id = uuid4()

        self.api.create_volume(
            dataset_id=expected_dataset_id,
            size=self.minimum_allocatable_size,
        )
        [listed_volume] = self.api.list_volumes()

        self.assertEqual(
            (expected_dataset_id, self.minimum_allocatable_size),
            (listed_volume.dataset_id, listed_volume.size)
        )

    def test_created_volume_attributes(self):
        """
        ``create_volume`` returns a ``BlockDeviceVolume`` that has a dataset_id
        and a size.
        """
        expected_dataset_id = uuid4()

        new_volume = self.api.create_volume(
            dataset_id=expected_dataset_id,
            size=self.minimum_allocatable_size,
        )

        self.assertEqual(
            (expected_dataset_id, self.minimum_allocatable_size),
            (new_volume.dataset_id, new_volume.size)
        )

    def test_attach_unknown_volume(self):
        """
        An attempt to attach an unknown ``BlockDeviceVolume`` raises
        ``UnknownVolume``.
        """
        self.assertRaises(
            UnknownVolume,
            self.api.attach_volume,
            blockdevice_id=self.unknown_blockdevice_id,
            attach_to=self.this_node,
        )

    def test_device_size(self):
        """
        ``attach_volume`` results in a device with the expected size.
        """
        requested_size = self.minimum_allocatable_size
        self._verify_volume_size(
            requested_size=requested_size,
            expected_volume_size=requested_size
        )

    def test_attach_attached_volume(self):
        """
        An attempt to attach an already attached ``BlockDeviceVolume`` raises
        ``AlreadyAttachedVolume``.
        """
        dataset_id = uuid4()

        new_volume = self.api.create_volume(
            dataset_id=dataset_id,
            size=self.minimum_allocatable_size
        )
        attached_volume = self.api.attach_volume(
            new_volume.blockdevice_id, attach_to=self.this_node,
        )

        self.assertRaises(
            AlreadyAttachedVolume,
            self.api.attach_volume,
            blockdevice_id=attached_volume.blockdevice_id,
            attach_to=self.this_node,
        )

    def test_attach_elsewhere_attached_volume(self):
        """
        An attempt to attach a ``BlockDeviceVolume`` already attached to
        another host raises ``AlreadyAttachedVolume``.
        """
        # This is a hack.  We don't know any other IDs though.
        # https://clusterhq.atlassian.net/browse/FLOC-1839
        another_node = self.this_node + u"-different"

        new_volume = self.api.create_volume(
            dataset_id=uuid4(),
            size=self.minimum_allocatable_size
        )
        attached_volume = self.api.attach_volume(
            new_volume.blockdevice_id,
            attach_to=self.this_node,
        )

        self.assertRaises(
            AlreadyAttachedVolume,
            self.api.attach_volume,
            blockdevice_id=attached_volume.blockdevice_id,
            attach_to=another_node,
        )

    def test_attach_unattached_volume(self):
        """
        An unattached ``BlockDeviceVolume`` can be attached.
        """
        dataset_id = uuid4()
        new_volume = self.api.create_volume(
            dataset_id=dataset_id,
            size=self.minimum_allocatable_size
        )
        expected_volume = BlockDeviceVolume(
            blockdevice_id=new_volume.blockdevice_id,
            size=new_volume.size,
            attached_to=self.this_node,
            dataset_id=dataset_id
        )
        attached_volume = self.api.attach_volume(
            blockdevice_id=new_volume.blockdevice_id,
            attach_to=self.this_node,
        )
        self.assertEqual(expected_volume, attached_volume)

    def test_attached_volume_listed(self):
        """
        An attached ``BlockDeviceVolume`` is listed.
        """
        dataset_id = uuid4()
        new_volume = self.api.create_volume(
            dataset_id=dataset_id,
            size=self.minimum_allocatable_size
        )
        expected_volume = BlockDeviceVolume(
            blockdevice_id=new_volume.blockdevice_id,
            size=new_volume.size,
            attached_to=self.this_node,
            dataset_id=dataset_id,
        )
        self.api.attach_volume(
            blockdevice_id=new_volume.blockdevice_id,
            attach_to=self.this_node,
        )
        self.assertEqual([expected_volume], self.api.list_volumes())

    def test_list_attached_and_unattached(self):
        """
        ``list_volumes`` returns both attached and unattached
        ``BlockDeviceVolume``s.
        """
        new_volume1 = self.api.create_volume(
            dataset_id=uuid4(),
            size=self.minimum_allocatable_size
        )
        new_volume2 = self.api.create_volume(
            dataset_id=uuid4(),
            size=self.minimum_allocatable_size
        )
        attached_volume = self.api.attach_volume(
            blockdevice_id=new_volume2.blockdevice_id,
            attach_to=self.this_node,
        )
        self.assertItemsEqual(
            [new_volume1, attached_volume],
            self.api.list_volumes()
        )

    def test_multiple_volumes_attached_to_host(self):
        """
        ``attach_volume`` can attach multiple block devices to a single host.
        """
        volume1 = self.api.create_volume(
            dataset_id=uuid4(),
            size=self.minimum_allocatable_size
        )
        volume2 = self.api.create_volume(
            dataset_id=uuid4(),
            size=self.minimum_allocatable_size
        )
        attached_volume1 = self.api.attach_volume(
            volume1.blockdevice_id, attach_to=self.this_node,
        )
        attached_volume2 = self.api.attach_volume(
            volume2.blockdevice_id, attach_to=self.this_node,
        )

        self.assertItemsEqual(
            [attached_volume1, attached_volume2],
            self.api.list_volumes()
        )

    def test_get_device_path_unknown_volume(self):
        """
        ``get_device_path`` raises ``UnknownVolume`` if the supplied
        ``blockdevice_id`` has not been created.
        """
        unknown_blockdevice_id = self.unknown_blockdevice_id
        exception = self.assertRaises(
            UnknownVolume,
            self.api.get_device_path,
            unknown_blockdevice_id
        )
        self.assertEqual(unknown_blockdevice_id, exception.blockdevice_id)

    def test_get_device_path_unattached_volume(self):
        """
        ``get_device_path`` raises ``UnattachedVolume`` if the supplied
        ``blockdevice_id`` corresponds to an unattached volume.
        """
        new_volume = self.api.create_volume(
            dataset_id=uuid4(),
            size=self.minimum_allocatable_size
        )
        exception = self.assertRaises(
            UnattachedVolume,
            self.api.get_device_path,
            new_volume.blockdevice_id
        )
        self.assertEqual(new_volume.blockdevice_id, exception.blockdevice_id)

    def test_get_device_path_device(self):
        """
        ``get_device_path`` returns a ``FilePath`` to the device representing
        the attached volume.
        """
        new_volume = self.api.create_volume(
            dataset_id=uuid4(),
            size=self.minimum_allocatable_size
        )
        attached_volume = self.api.attach_volume(
            new_volume.blockdevice_id,
            attach_to=self.this_node,
        )
        device_path = self.api.get_device_path(attached_volume.blockdevice_id)
        self.assertTrue(
            device_path.isBlockDevice(),
            u"Not a block device. Path: {!r}".format(device_path)
        )

    def test_get_device_path_device_repeatable_results(self):
        """
        ``get_device_path`` returns the same ``FilePath`` for the volume device
        when called multiple times.
        """
        new_volume = self.api.create_volume(
            dataset_id=uuid4(),
            size=self.minimum_allocatable_size
        )
        attached_volume = self.api.attach_volume(
            new_volume.blockdevice_id,
            attach_to=self.this_node,
        )

        device_path1 = self.api.get_device_path(attached_volume.blockdevice_id)
        device_path2 = self.api.get_device_path(attached_volume.blockdevice_id)

        self.assertEqual(device_path1, device_path2)

    def test_destroy_unknown_volume(self):
        """
        ``destroy_volume`` raises ``UnknownVolume`` if the supplied
        ``blockdevice_id`` does not exist.
        """
        volume = self.api.create_volume(
            dataset_id=uuid4(),
            size=self.minimum_allocatable_size,
        )
        self.api.destroy_volume(volume.blockdevice_id)
        exception = self.assertRaises(
            UnknownVolume,
            self.api.destroy_volume, blockdevice_id=volume.blockdevice_id
        )
        self.assertEqual(exception.args, (volume.blockdevice_id,))

    def test_destroy_volume(self):
        """
        An unattached volume can be destroyed using ``destroy_volume``.
        """
        unrelated = self.api.create_volume(
            dataset_id=uuid4(),
            size=self.minimum_allocatable_size,
        )
        volume = self.api.create_volume(
            dataset_id=uuid4(),
            size=self.minimum_allocatable_size,
        )
        self.api.destroy_volume(volume.blockdevice_id)
        self.assertEqual([unrelated], self.api.list_volumes())

    def _destroyed_volume(self):
        """
        :return: A ``BlockDeviceVolume`` representing a volume which has been
            destroyed.
        """
        volume = self.api.create_volume(
            dataset_id=uuid4(), size=self.minimum_allocatable_size
        )
        self.api.destroy_volume(volume.blockdevice_id)
        return volume

    def test_destroy_destroyed_volume(self):
        """
        ``destroy_volume`` raises ``UnknownVolume`` if the supplied
        ``blockdevice_id`` was associated with a volume but that volume has
        been destroyed.
        """
        volume = self._destroyed_volume()
        exception = self.assertRaises(
            UnknownVolume,
            self.api.destroy_volume, blockdevice_id=volume.blockdevice_id
        )
        self.assertEqual(exception.args, (volume.blockdevice_id,))

    def test_detach_unknown_volume(self):
        """
        ``detach_volume`` raises ``UnknownVolume`` if the supplied
        ``blockdevice_id`` does not exist.
        """
        blockdevice_id = self.unknown_blockdevice_id
        exception = self.assertRaises(
            UnknownVolume,
            self.api.detach_volume, blockdevice_id=blockdevice_id
        )
        self.assertEqual(exception.args, (blockdevice_id,))

    def test_detach_detached_volume(self):
        """
        ``detach_volume`` raises ``UnattachedVolume`` if the supplied
        ``blockdevice_id`` is not attached to a host.
        """
        volume = self.api.create_volume(
            dataset_id=uuid4(), size=self.minimum_allocatable_size
        )
        exception = self.assertRaises(
            UnattachedVolume,
            self.api.detach_volume, volume.blockdevice_id
        )
        self.assertEqual(exception.args, (volume.blockdevice_id,))

    def test_detach_volume(self):
        """
        A volume that is attached becomes detached after ``detach_volume`` is
        called with its ``blockdevice_id``.
        """
        def fail_mount(device):
            mountpoint = FilePath(self.mktemp())
            mountpoint.makedirs()
            process = Popen(
                [b"mount", device_path.path, mountpoint.path],
                stdout=PIPE,
                stderr=STDOUT
            )
            output = process.stdout.read()
            process.wait()
            return output

        # Create an unrelated, attached volume that should be undisturbed.
        unrelated = self.api.create_volume(
            dataset_id=uuid4(), size=self.minimum_allocatable_size
        )
        unrelated = self.api.attach_volume(
            unrelated.blockdevice_id, attach_to=self.this_node
        )

        # Create the volume we'll detach.
        volume = self.api.create_volume(
            dataset_id=uuid4(), size=self.minimum_allocatable_size
        )
        volume = self.api.attach_volume(
            volume.blockdevice_id, attach_to=self.this_node
        )

        device_path = self.api.get_device_path(volume.blockdevice_id)

        attached_error = fail_mount(device_path)

        self.api.detach_volume(volume.blockdevice_id)

        self.assertEqual(
            {unrelated, volume.set(attached_to=None)},
            set(self.api.list_volumes())
        )

        detached_error = fail_mount(device_path)

        # Make an incredibly indirect assertion to try to demonstrate we've
        # successfully detached the device.  The volume never had a filesystem
        # initialized on it so we couldn't mount it before when it was
        # attached.  Now that it's detached we still shouldn't be able to mount
        # it - but the reason we can't mount it should have changed.
        #
        # This isn't particularly great, no.
        self.assertNotEqual(attached_error, detached_error)

    def test_reattach_detached_volume(self):
        """
        A volume that has been detached can be re-attached.
        """
        # Create the volume we'll detach.
        volume = self.api.create_volume(
            dataset_id=uuid4(), size=self.minimum_allocatable_size
        )
        attached_volume = self.api.attach_volume(
            volume.blockdevice_id, attach_to=self.this_node
        )
        self.api.detach_volume(volume.blockdevice_id)
        reattached_volume = self.api.attach_volume(
            volume.blockdevice_id, attach_to=self.this_node
        )
        self.assertEqual(
            (attached_volume, [attached_volume]),
            (reattached_volume, self.api.list_volumes())
        )

    def test_attach_destroyed_volume(self):
        """
        ``attach_volume`` raises ``UnknownVolume`` when called with the
        ``blockdevice_id`` of a volume which has been destroyed.
        """
        volume = self._destroyed_volume()
        exception = self.assertRaises(
            UnknownVolume,
            self.api.attach_volume, volume.blockdevice_id,
            attach_to=self.this_node,
        )
        self.assertEqual(exception.args, (volume.blockdevice_id,))

    def assert_foreign_volume(self, flocker_volume):
        """
        Assert that a volume does not belong to the API object under test.

        :param BlockDeviceVolume flocker_volume: A volume to check for
            membership.

        :raise: A test-failing exception if the volume is found in the list of
            volumes returned by the API object under test.

        :return: ``None`` if the volume is not found in the list of volumes
            returned by the API object under test.
        """
        self.assertNotIn(flocker_volume, self.api.list_volumes())


def make_iblockdeviceapi_tests(
        blockdevice_api_factory,
        minimum_allocatable_size,
        device_allocation_unit,
        unknown_blockdevice_id_factory
):
    """
    :param blockdevice_api_factory: A factory which will be called
        with the generated ``TestCase`` during the ``setUp`` for each
        test and which should return an implementation of
        ``IBlockDeviceAPI`` to be tested.
    :param int minimum_allocatable_size: The minumum block device size
        (in bytes) supported on the platform under test. This must be
        a multiple ``IBlockDeviceAPI.allocation_unit()``.
    :param int device_allocation_unit: A size interval (in ``bytes``)
        which the storage system is expected to allocate eg Cinder
        allows sizes to be supplied in GiB, but certain Cinder storage
        drivers may be constrained to create sizes with 8GiB
        intervals.
    :param unknown_blockdevice_id_factory: A factory which will be called
        with an an instance of the generated ``TestCase``, and should
        return a ``blockdevice_id`` which is valid but unknown, i.e. does
        not match any actual volume in the backend.

    :returns: A ``TestCase`` with tests that will be performed on the
       supplied ``IBlockDeviceAPI`` provider.
    """
    class Tests(IBlockDeviceAPITestsMixin, SynchronousTestCase):
        def setUp(self):
            self.api = blockdevice_api_factory(test_case=self)
            self.unknown_blockdevice_id = unknown_blockdevice_id_factory(self)
            check_allocatable_size(
                self.api.allocation_unit(),
                minimum_allocatable_size
            )
            self.minimum_allocatable_size = minimum_allocatable_size
            self.device_allocation_unit = device_allocation_unit
            self.this_node = self.api.compute_instance_id()

    return Tests


class IBlockDeviceAsyncAPITestsMixin(object):
    """
    Tests to perform on ``IBlockDeviceAsyncAPI`` providers.
    """
    def test_interface(self):
        """
        The API object provides ``IBlockDeviceAsyncAPI``.
        """
        self.assertTrue(
            verifyObject(IBlockDeviceAsyncAPI, self.api)
        )


def make_iblockdeviceasyncapi_tests(blockdeviceasync_api_factory):
    """
    :return: A ``TestCase`` with tests that will be performed on the supplied
        ``IBlockDeviceAsyncAPI`` provider.  These tests are not exhaustive
        because we currently assume ``make_iblockdeviceapi_tests`` will be used
        on the wrapped object.
    """
    class Tests(IBlockDeviceAsyncAPITestsMixin, SynchronousTestCase):
        def setUp(self):
            self.api = blockdeviceasync_api_factory(test_case=self)

    return Tests


class SyncToThreadedAsyncAPIAdapterTests(
    make_iblockdeviceasyncapi_tests(
        lambda test_case:
            _SyncToThreadedAsyncAPIAdapter(
                _reactor=None,
                _threadpool=None,
                # Okay to bypass loopbackblockdeviceapi_for_test here as long
                # as we don't call any methods on the object.  This lets these
                # tests run even as non-root.
                _sync=LoopbackBlockDeviceAPI.from_path(
                    root_path=test_case.mktemp(),
                    compute_instance_id=u"sync-threaded-tests",
                )
            )
    )
):
    """
    Tests for ``_SyncToThreadedAsyncAPIAdapter``.
    """


def losetup_detach(device_file):
    """
    Detach the supplied loopback ``device_file``.
    """
    check_output(['losetup', '--detach', device_file.path])


def losetup_detach_all(root_path):
    """
    Detach all loop devices associated with files contained in ``root_path``.

    :param FilePath root_path: A directory in which to search for loop device
        backing files.
    """
    for device_file, backing_file in _losetup_list():
        try:
            backing_file.segmentsFrom(root_path)
        except ValueError:
            pass
        else:
            losetup_detach(device_file)


def loopbackblockdeviceapi_for_test(test_case, allocation_unit=None):
    """
    :returns: A ``LoopbackBlockDeviceAPI`` with a temporary root directory
        created for the supplied ``test_case``.
    """
    user_id = getuid()
    if user_id != 0:
        raise SkipTest(
            "``LoopbackBlockDeviceAPI`` uses ``losetup``, "
            "which requires root privileges. "
            "Required UID: 0, Found UID: {!r}".format(user_id)
        )

    root_path = test_case.mktemp()
    loopback_blockdevice_api = LoopbackBlockDeviceAPI.from_path(
        root_path=root_path,
        compute_instance_id=random_name(test_case),
        allocation_unit=allocation_unit,
    )
    test_case.addCleanup(detach_destroy_volumes, loopback_blockdevice_api)
    return loopback_blockdevice_api


class LoopbackBlockDeviceAPITests(
        make_iblockdeviceapi_tests(
            blockdevice_api_factory=partial(
                loopbackblockdeviceapi_for_test,
                allocation_unit=LOOPBACK_ALLOCATION_UNIT
            ),
            minimum_allocatable_size=LOOPBACK_MINIMUM_ALLOCATABLE_SIZE,
            device_allocation_unit=None,
            unknown_blockdevice_id_factory=lambda test: unicode(uuid4()),
        )
):
    """
    Interface adherence Tests for ``LoopbackBlockDeviceAPI``.
    """


class LoopbackBlockDeviceAPIConstructorTests(SynchronousTestCase):
    """
    Implementation specific constructor tests.
    """
    def test_from_path_creates_instance_id_if_not_provided(self):
        """
        Calling ``from_path`` with empty instance id creates an id.
        """
        loopback_blockdevice_api = LoopbackBlockDeviceAPI.from_path(
            root_path=b'',
        )
        id = loopback_blockdevice_api.compute_instance_id()
        self.assertIsInstance(id, unicode)
        self.assertNotEqual(u"", id)

    def test_unique_instance_id_if_not_provided(self):
        """
        Calling constructor with empty instance id creates a different
        id each time.
        """
        a = LoopbackBlockDeviceAPI.from_path(root_path=b'')
        b = LoopbackBlockDeviceAPI.from_path(root_path=b'')
        self.assertNotEqual(
            a.compute_instance_id(),
            b.compute_instance_id(),
        )


class LoopbackBlockDeviceAPIImplementationTests(SynchronousTestCase):
    """
    Implementation specific tests for ``LoopbackBlockDeviceAPI``.
    """
    def assertDirectoryStructure(self, directory):
        """
        Assert that the supplied ``directory`` has all the sub-directories
        required by ``LoopbackBlockDeviceAPI``.
        """
        attached_directory = directory.child(
            LoopbackBlockDeviceAPI._attached_directory_name
        )
        unattached_directory = directory.child(
            LoopbackBlockDeviceAPI._unattached_directory_name
        )

        LoopbackBlockDeviceAPI.from_path(
            root_path=directory.path,
            compute_instance_id=random_name(self),
        )

        self.assertTrue(
            (True, True),
            (attached_directory.exists(), unattached_directory.exists())
        )

    def setUp(self):
        self.api = loopbackblockdeviceapi_for_test(
            test_case=self,
            allocation_unit=LOOPBACK_ALLOCATION_UNIT,
        )
        self.minimum_allocatable_size = LOOPBACK_MINIMUM_ALLOCATABLE_SIZE

    def test_initialise_directories(self):
        """
        ``from_path`` creates a directory structure if it doesn't already
        exist.
        """
        directory = FilePath(self.mktemp()).child('loopback')
        self.assertDirectoryStructure(directory)

    def test_initialise_directories_attached_exists(self):
        """
        ``from_path`` uses existing attached directory if present.
        """
        directory = FilePath(self.mktemp())
        attached_directory = directory.child(
            LoopbackBlockDeviceAPI._attached_directory_name
        )
        attached_directory.makedirs()
        self.assertDirectoryStructure(directory)

    def test_initialise_directories_unattached_exists(self):
        """
        ``from_path`` uses existing unattached directory if present.
        """
        directory = FilePath(self.mktemp())
        unattached_directory = directory.child(
            LoopbackBlockDeviceAPI._unattached_directory_name
        )
        unattached_directory.makedirs()
        self.assertDirectoryStructure(directory)

    def test_create_sparse(self):
        """
        ``create_volume`` creates sparse files.
        """
        requested_size = self.minimum_allocatable_size
        volume = self.api.create_volume(
            dataset_id=uuid4(),
            size=requested_size,
        )
        allocated_size = volume.size
        size = get_size_info(self.api, volume)

        self.assertEqual(
            (0, allocated_size),
            (size.actual, size.reported)
        )

    def test_create_with_non_allocation_unit(self):
        """
        ``create_volume`` raises ``ValueError`` unless the supplied
        ``size`` is a multiple of
        ``IBlockDeviceAPI.allocated_unit()``.
        """
        self.assertRaises(
            ValueError,
            self.api.create_volume,
            dataset_id=uuid4(),
            size=self.minimum_allocatable_size + 1,
        )

    def test_list_unattached_volumes(self):
        """
        ``list_volumes`` returns a ``BlockVolume`` for each unattached volume
        file.
        """
        expected_size = self.minimum_allocatable_size
        expected_dataset_id = uuid4()
        blockdevice_volume = _blockdevicevolume_from_dataset_id(
            size=expected_size,
            dataset_id=expected_dataset_id,
        )
        with (self.api._root_path
              .child('unattached')
              .child(_backing_file_name(blockdevice_volume))
              .open('wb')) as f:
            f.truncate(expected_size)
        self.assertEqual([blockdevice_volume], self.api.list_volumes())

    def test_list_attached_volumes(self):
        """
        ``list_volumes`` returns a ``BlockVolume`` for each attached volume
        file.
        """
        expected_size = self.minimum_allocatable_size
        expected_dataset_id = uuid4()
        this_node = self.api.compute_instance_id()

        blockdevice_volume = _blockdevicevolume_from_dataset_id(
            size=expected_size,
            attached_to=this_node,
            dataset_id=expected_dataset_id,
        )

        host_dir = self.api._root_path.descendant([
            b'attached', this_node.encode("utf-8")
        ])
        host_dir.makedirs()
        filename = _backing_file_name(blockdevice_volume)
        with host_dir.child(filename).open('wb') as f:
            f.truncate(expected_size)

        self.assertEqual([blockdevice_volume], self.api.list_volumes())

    def test_stale_attachments(self):
        """
        If there are volumes in the ``LoopbackBlockDeviceAPI``\ 's "attached"
        directory that do not have a corresponding loopback device, one is
        created for them.
        """
        this_node = self.api.compute_instance_id()
        volume = self.api.create_volume(
            dataset_id=uuid4(), size=self.minimum_allocatable_size
        )
        unattached = self.api._root_path.descendant([
            b"unattached", _backing_file_name(volume),
        ])
        attached = self.api._root_path.descendant([
            b"attached", this_node.encode("utf-8"), _backing_file_name(volume),
        ])
        attached.parent().makedirs()
        unattached.moveTo(attached)

        self.assertNotEqual(
            None,
            self.api.get_device_path(volume.blockdevice_id),
        )


class LosetupListTests(SynchronousTestCase):
    """
    Tests for ``_losetup_list_parse``.
    """
    def test_parse_empty(self):
        """
        An empty list is returned if there are no devices listed.
        """
        self.assertEqual([], _losetup_list_parse('\n'))

    def test_parse_one_line(self):
        """
        A pair of FilePaths are returned for device_file and backing_file.
        """
        input_text = '\n'.join([
            '/dev/loop0: []: (/tmp/rjw)',
            ''
        ])
        self.assertEqual(
            [(FilePath('/dev/loop0'), FilePath('/tmp/rjw'))],
            _losetup_list_parse(input_text)
        )

    def test_parse_multiple_lines(self):
        """
        A pair of FilePaths is returned for every loopback device on the
        system.
        """
        input_text = '\n'.join([
            '/dev/loop0: []: (/tmp/rjw)',
            '/dev/loop1: []: (/usr/share/virtualbox/VBoxGuestAdditions.iso)',
            ''
        ])
        self.assertEqual(
            [(FilePath('/dev/loop0'), FilePath('/tmp/rjw')),
             (FilePath('/dev/loop1'),
              FilePath('/usr/share/virtualbox/VBoxGuestAdditions.iso'))],
            _losetup_list_parse(input_text)
        )

    def test_remove_deleted_suffix(self):
        """
        Devices marked as ``(deleted)`` are listed.
        """
        input_text = '\n'.join([
            '/dev/loop0: []: (/tmp/rjw (deleted))',
            ''
        ])
        self.assertEqual(
            [(FilePath('/dev/loop0'), FilePath('/tmp/rjw'))],
            _losetup_list_parse(input_text)
        )

    def test_remove_inode(self):
        """
        Devices listed with their inode number (when run as root) are listed.
        """
        input_text = ''.join([
            '/dev/loop0: [0038]:723801 (/tmp/rjw)',
        ])
        self.assertEqual(
            [(FilePath('/dev/loop0'), FilePath('/tmp/rjw'))],
            _losetup_list_parse(input_text)
        )


def umount(device_file):
    """
    Unmount a filesystem.

    :param FilePath device_file: The device file that is mounted.
    """
    check_output(['umount', device_file.path])


def umount_all(root_path):
    """
    Unmount all devices with mount points contained in ``root_path``.

    :param FilePath root_path: A directory in which to search for mount points.
    """
    for partition in psutil.disk_partitions():
        try:
            FilePath(partition.mountpoint).segmentsFrom(root_path)
        except ValueError:
            pass
        else:
            umount(FilePath(partition.device))


def mountroot_for_test(test_case):
    """
    Create a mountpoint root directory and unmount any filesystems with mount
    points beneath that directory when the test exits.

    :param TestCase test_case: The ``TestCase`` which is being run.
    :returns: A ``FilePath`` for the newly created mount root.
    """
    mountroot = FilePath(test_case.mktemp())
    mountroot.makedirs()
    test_case.addCleanup(umount_all, mountroot)
    return mountroot


_ARBITRARY_VOLUME = BlockDeviceVolume(
    blockdevice_id=u"abcd",
    size=REALISTIC_BLOCKDEVICE_SIZE,
    dataset_id=uuid4(),
)


def _make_destroy_dataset():
    """
    Make a ``DestroyBlockDeviceDataset`` instance for
    ``make_istate_tests``.
    """
    return DestroyBlockDeviceDataset(
        dataset_id=_ARBITRARY_VOLUME.dataset_id,
    )


def multistep_change_log(parent, children):
    """
    Create an Eliot logging validation function which asserts that the given
    parent action is logged with the given children actions.

    :param ActionType parent: The type of an action that will be required.
    :param list children: The types of actions will be required to appear as
        children of ``parent``.

    :return: A two-argument callable suitable for use with
        ``validate_logging``.
    """
    def verify(self, logger):
        [parent_action] = LoggedAction.of_type(logger.messages, parent)
        children_actions = [
            LoggedAction.of_type(logger.messages, child_action)[0]
            for child_action
            in children
        ]
        self.assertEqual(children_actions, parent_action.children)
    return verify


class DestroyBlockDeviceDatasetInitTests(
    make_with_init_tests(
        DestroyBlockDeviceDataset,
        dict(dataset_id=uuid4()),
        dict(),
    )
):
    """
    Tests for ``DestroyBlockDeviceDataset`` initialization.
    """


class DestroyBlockDeviceDatasetTests(
    make_istatechange_tests(
        DestroyBlockDeviceDataset,
        # Avoid using the same instance, just provide the same value.
        lambda _uuid=uuid4(): dict(dataset_id=_uuid),
        lambda _uuid=uuid4(): dict(dataset_id=_uuid),
    )
):
    """
    Tests for ``DestroyBlockDeviceDataset``.
    """
    def test_dataset_id_must_be_uuid(self):
        """
        If the value given for ``dataset_id`` is not an instance of ``UUID``
        when initializing ``DestroyBlockDeviceDataset``, ``TypeError`` is
        raised.
        """
        self.assertRaises(
            TypeError, DestroyBlockDeviceDataset, dataset_id=object()
        )

    @validate_logging(multistep_change_log(
        DESTROY_BLOCK_DEVICE_DATASET,
        [UNMOUNT_BLOCK_DEVICE, DETACH_VOLUME, DESTROY_VOLUME]
    ))
    def test_run(self, logger):
        """
        After running ``DestroyBlockDeviceDataset``, its volume has been
        unmounted, detached, and destroyed.
        """
        self.patch(blockdevice, "_logger", logger)

        node = u"192.0.2.3"
        dataset_id = uuid4()

        deployer = create_blockdevicedeployer(self, hostname=node)
        api = deployer.block_device_api

        volume = api.create_volume(
            dataset_id=dataset_id, size=LOOPBACK_MINIMUM_ALLOCATABLE_SIZE
        )
        volume = api.attach_volume(volume.blockdevice_id, node)
        device = api.get_device_path(volume.blockdevice_id)
        mountroot = mountroot_for_test(self)
        mountpoint = mountroot.child(unicode(dataset_id).encode("ascii"))
        mountpoint.makedirs()
        make_filesystem(device, block_device=True)
        mount(device, mountpoint)

        change = DestroyBlockDeviceDataset(dataset_id=dataset_id)
        self.successResultOf(run_state_change(change, deployer))

        # It's only possible to destroy a volume that's been detached.  It's
        # only possible to detach a volume that's been unmounted.  If the
        # volume doesn't exist, all three things we wanted to happen have
        # happened.
        self.assertEqual([], api.list_volumes())

    def test_destroy_nonexistent(self):
        """
        If there is no volume associated with the indicated ``dataset_id``,
        ``DestroyBlockDeviceDataset.run`` does nothing.
        """
        node = u"192.0.2.3"
        dataset_id = uuid4()
        api = loopbackblockdeviceapi_for_test(self)
        deployer = BlockDeviceDeployer(
            node_uuid=uuid4(),
            hostname=node,
            block_device_api=api,
        )
        change = DestroyBlockDeviceDataset(dataset_id=dataset_id)
        self.successResultOf(run_state_change(change, deployer))
        self.assertEqual([], api.list_volumes())


class CreateFilesystemInitTests(
    make_with_init_tests(
        CreateFilesystem,
        dict(volume=_ARBITRARY_VOLUME, filesystem=u"ext4"),
        dict(),
    )
):
    """
    Tests for ``CreateFilesystem`` initialization.
    """


class CreateFilesystemTests(
    make_istatechange_tests(
        CreateFilesystem,
        dict(volume=_ARBITRARY_VOLUME, filesystem=u"ext4"),
        dict(volume=_ARBITRARY_VOLUME, filesystem=u"btrfs"),
    )
):
    """
    Tests for ``CreateFilesystem``\ 's ``IStateChange`` implementation.

    See ``MountBlockDeviceTests`` for more ``CreateFilesystem`` tests.
    """


class MountBlockDeviceInitTests(
    make_with_init_tests(
        MountBlockDevice,
        dict(dataset_id=uuid4(), mountpoint=FilePath(b"/foo")),
        dict(),
    )
):
    """
    Tests for ``Mountblockdevice`` initialization.
    """


class _MountScenario(PRecord):
    """
    Setup tools for the tests defined on ``MountBlockDeviceTests``.

    This class serves as a central point for the handful of separate pieces of
    state that go into setting up a situation where it might be possible to
    mount something.  It also provides helpers for performing some of the
    external system interactions that might be necessary (such as creating a
    volume on the backend and initializing it with a filesystem).

    The factoring is dictated primarily by what makes it easy to write the
    tests with minimal duplication, nothing more.

    :ivar host: An identifier for the node to which a newly created volume will
        be attached.
    :ivar dataset_id: The dataset identifier associated with the volume that
        will be created.
    :ivar filesystem_type: The name of the filesystem with which the volume
        will be initialized (eg ``u"ext2"``).
    :ivar api: The ``IBlockDeviceAPI`` provider which will be used to create
        and attach a new volume.
    :ivar volume: The volume which is created.
    :ivar deployer: The ``BlockDeviceDeployer`` which will be passed to the
        ``IStateChange`` provider's ``run`` method.
    :ivar mountpoint: The filesystem location where the mount will be
        attempted.
    """
    host = field(type=unicode)
    dataset_id = field(type=UUID)
    filesystem_type = field(type=unicode)
    api = field()
    volume = field(type=BlockDeviceVolume)
    deployer = field(type=BlockDeviceDeployer)
    mountpoint = field(type=FilePath)

    @classmethod
    def generate(cls, case, mountpoint):
        """
        Create a new ``_MountScenario``.

        The scenario comes with a newly created volume attached to
        ``self.host`` and with a new ``self.filesystem_type`` filesystem.

        :param TestCase case: The running test case, used for temporary path
            generation.
        :param FilePath mountpoint: The location at which the mount attempt
            will eventually be made.

        :return: A new ``_MountScenario`` with attributes describing all of the
            state which has been set up.
        """
        host = u"192.0.7.8"
        filesystem_type = u"ext4"
        dataset_id = uuid4()
        api = loopbackblockdeviceapi_for_test(case)
        volume = api.create_volume(
            dataset_id=dataset_id, size=LOOPBACK_MINIMUM_ALLOCATABLE_SIZE,
        )
        api.attach_volume(volume.blockdevice_id, host)

        deployer = BlockDeviceDeployer(
            node_uuid=uuid4(),
            hostname=host,
            block_device_api=api,
            mountroot=mountpoint.parent(),
        )

        return cls(
            host=host, dataset_id=dataset_id, filesystem_type=filesystem_type,
            api=api, volume=volume, deployer=deployer, mountpoint=mountpoint,
        )

    def create(self):
        """
        Create a filesystem on this scenario's volume.

        :return: A ``Deferred`` which fires when the filesystem has been
            created.
        """
        return run_state_change(
            CreateFilesystem(
                volume=self.volume, filesystem=self.filesystem_type
            ),
            self.deployer,
        )


class MountBlockDeviceTests(
    make_istatechange_tests(
        MountBlockDevice,
        dict(dataset_id=uuid4(), mountpoint=FilePath(b"/foo")),
        dict(dataset_id=uuid4(), mountpoint=FilePath(b"/bar")),
    )
):
    """
    Tests for ``MountBlockDevice``\ 's ``IStateChange`` implementation, as
    well as ``CreateFilesystem`` testing.
    """
    def _run_test(self, mountpoint):
        """
        Verify that ``MountBlockDevice.run`` mounts the filesystem from the
        block device for the attached volume it is given.
        """
        scenario = _MountScenario.generate(self, mountpoint)
        self.successResultOf(scenario.create())

        change = MountBlockDevice(
            dataset_id=scenario.dataset_id, mountpoint=scenario.mountpoint
        )
        return scenario, run_state_change(change, scenario.deployer)

    def _run_success_test(self, mountpoint):
        scenario, mount_result = self._run_test(mountpoint)
        self.successResultOf(mount_result)

        expected = (
            scenario.api.get_device_path(scenario.volume.blockdevice_id).path,
            mountpoint.path,
            scenario.filesystem_type,
        )
        mounted = list(
            (part.device, part.mountpoint, part.fstype)
            for part in psutil.disk_partitions()
        )
        self.assertIn(expected, mounted)
        return scenario

    def test_run(self):
        """
        ``CreateFilesystem.run`` initializes a block device with a filesystem
        which ``MountBlockDevice.run`` can then mount.
        """
        mountroot = mountroot_for_test(self)
        mountpoint = mountroot.child(b"mount-test")
        self._run_success_test(mountpoint)

    def test_create_fails_on_mounted_filesystem(self):
        """
        Running ``CreateFilesystem`` on a filesystem mounted with
        ``MountBlockDevice`` fails in a non-destructive manner.
        """
        mountpoint = mountroot_for_test(self).child(b"mount-test")
        scenario = self._run_success_test(mountpoint)
        afile = mountpoint.child(b"file")
        afile.setContent(b"data")
        # Try recreating mounted filesystem; this should fail.
        self.failureResultOf(scenario.create(), FilesystemExists)
        # Unmounting and remounting, but our data still exists:
        check_output([b"umount", mountpoint.path])
        self.successResultOf(run_state_change(
            MountBlockDevice(dataset_id=scenario.dataset_id,
                             mountpoint=mountpoint),
            scenario.deployer))
        self.assertEqual(afile.getContent(), b"data")

    def test_create_fails_on_existing_filesystem(self):
        """
        Running ``CreateFilesystem`` on a block device that already has a file
        system fails with an exception and preserves the data.

        This is because mkfs is a destructive operation that will destroy any
        existing filesystem on that block device.
        """
        mountroot = mountroot_for_test(self)
        mountpoint = mountroot.child(b"mount-test")
        scenario = self._run_success_test(mountpoint)
        afile = mountpoint.child(b"file")
        afile.setContent(b"data")
        # Unmount the filesystem
        run_process([b"umount", mountpoint.path])
        # Try recreating filesystem; this should fail.
        self.failureResultOf(scenario.create(), FilesystemExists)

    def test_mountpoint_exists(self):
        """
        It is not an error if the mountpoint given to ``MountBlockDevice``
        already exists.
        """
        mountroot = mountroot_for_test(self)
        mountpoint = mountroot.child(b"mount-test")
        mountpoint.makedirs()
        self._run_success_test(mountpoint)

    def test_mountpoint_error(self):
        """
        If the mountpoint is unusable, for example because it is a regular file
        instead of a directory, ``MountBlockDevice.run`` returns a ``Deferred``
        that fires with a ``Failure`` given the reason.
        """
        mountroot = mountroot_for_test(self)
        intermediate = mountroot.child(b"mount-error-test")
        intermediate.setContent(b"collision")
        mountpoint = intermediate.child(b"mount-test")
        scenario, mount_result = self._run_test(mountpoint)

        failure = self.failureResultOf(mount_result, OSError)
        self.assertEqual(ENOTDIR, failure.value.errno)

    def test_mountpoint_permissions(self):
        """
        The mountpoint is world-writeable (since containers can run as any
        user), and its parent is only accessible as current user (for
        security).
        """
        mountroot = mountroot_for_test(self)
        mountpoint = mountroot.child(b"mount-test")
        self._run_success_test(mountpoint)
        self.assertEqual((mountroot.getPermissions().shorthand(),
                          mountpoint.getPermissions().shorthand()),
                         ('rwx------', 'rwxrwxrwx'))

    def test_new_is_empty(self):
        """
        A newly created filesystem is empty after being mounted.

        If it's not empty it might break some Docker images that assumes
        volumes start out empty.
        """
        mountpoint = mountroot_for_test(self).child(b"mount-test")
        self._run_success_test(mountpoint)
        self.assertEqual(mountpoint.children(), [])

    def test_remount(self):
        """
        It's possible to unmount and then remount an attached volume.
        """
        mountpoint = mountroot_for_test(self).child(b"mount-test")
        scenario = self._run_success_test(mountpoint)
        check_call([b"umount", mountpoint.path])
        self.successResultOf(run_state_change(
            MountBlockDevice(dataset_id=scenario.dataset_id,
                             mountpoint=scenario.mountpoint),
            scenario.deployer))

    def test_lost_found_deleted_remount(self):
        """
        If ``lost+found`` is recreated, remounting it removes it.
        """
        mountpoint = mountroot_for_test(self).child(b"mount-test")
        scenario = self._run_success_test(mountpoint)
        check_call([b"mklost+found"], cwd=mountpoint.path)
        check_call([b"umount", mountpoint.path])
        self.successResultOf(run_state_change(
            MountBlockDevice(dataset_id=scenario.dataset_id,
                             mountpoint=scenario.mountpoint),
            scenario.deployer))
        self.assertEqual(mountpoint.children(), [])

    def test_lost_found_not_deleted_if_other_files_exist(self):
        """
        If files other than ``lost+found`` exist in the filesystem,
        ``lost+found`` is not deleted.
        """
        mountpoint = mountroot_for_test(self).child(b"mount-test")
        scenario = self._run_success_test(mountpoint)
        mountpoint.child(b"file").setContent(b"stuff")
        check_call([b"mklost+found"], cwd=mountpoint.path)
        check_call([b"umount", mountpoint.path])
        self.successResultOf(run_state_change(
            MountBlockDevice(dataset_id=scenario.dataset_id,
                             mountpoint=scenario.mountpoint),
            scenario.deployer))
        self.assertItemsEqual(mountpoint.children(),
                              [mountpoint.child(b"file"),
                               mountpoint.child(b"lost+found")])

    def test_world_permissions_not_reset_if_other_files_exist(self):
        """
        If files exist in the filesystem, permissions are not reset when the
        filesystem is remounted.
        """
        mountpoint = mountroot_for_test(self).child(b"mount-test")
        scenario = self._run_success_test(mountpoint)
        mountpoint.child(b"file").setContent(b"stuff")
        check_call([b"umount", mountpoint.path])
        mountpoint.chmod(S_IRWXU)
        mountpoint.restat()
        self.successResultOf(run_state_change(
            MountBlockDevice(dataset_id=scenario.dataset_id,
                             mountpoint=scenario.mountpoint),
            scenario.deployer))
        self.assertEqual(mountpoint.getPermissions().shorthand(),
                         'rwx------')


class UnmountBlockDeviceInitTests(
    make_with_init_tests(
        record_type=UnmountBlockDevice,
        kwargs=dict(dataset_id=uuid4()),
        expected_defaults=dict(),
    )
):
    """
    Tests for ``UnmountBlockDevice`` initialization.
    """


class UnmountBlockDeviceTests(
    make_istatechange_tests(
        UnmountBlockDevice,
        dict(dataset_id=uuid4()),
        dict(dataset_id=uuid4()),
    )
):
    """
    Tests for ``UnmountBlockDevice``.
    """
    @validate_logging(
        lambda self, logger:
            self.assertEqual(
                1,
                len(LoggedAction.of_type(
                    logger.messages, UNMOUNT_BLOCK_DEVICE
                ))
            )
    )
    def test_run(self, logger):
        """
        ``UnmountBlockDevice.run`` unmounts the filesystem / block device
        associated with the volume passed to it (association as determined by
        the deployer's ``IBlockDeviceAPI`` provider).
        """
        self.patch(blockdevice, "_logger", logger)

        node = u"192.0.2.1"
        dataset_id = uuid4()
        deployer = create_blockdevicedeployer(self, hostname=node)
        api = deployer.block_device_api
        volume = api.create_volume(
            dataset_id=dataset_id, size=LOOPBACK_MINIMUM_ALLOCATABLE_SIZE
        )
        volume = api.attach_volume(volume.blockdevice_id, node)
        device = api.get_device_path(volume.blockdevice_id)
        mountroot = mountroot_for_test(self)
        mountpoint = mountroot.child(unicode(dataset_id).encode("ascii"))
        mountpoint.makedirs()
        make_filesystem(device, block_device=True)
        check_output([b"mount", device.path, mountpoint.path])

        change = UnmountBlockDevice(dataset_id=dataset_id)
        self.successResultOf(run_state_change(change, deployer))
        self.assertNotIn(
            device,
            list(
                FilePath(partition.device)
                for partition
                in psutil.disk_partitions()
            )
        )


class DetachVolumeInitTests(
    make_with_init_tests(
        record_type=DetachVolume,
        kwargs=dict(dataset_id=uuid4()),
        expected_defaults=dict(),
    )
):
    """
    Tests for ``DetachVolume`` initialization.
    """


class DetachVolumeTests(
    make_istatechange_tests(
        DetachVolume,
        dict(dataset_id=uuid4()),
        dict(dataset_id=uuid4()),
    )
):
    """
    Tests for ``DetachVolume``.
    """
    def test_run(self):
        """
        ``DetachVolume.run`` uses the deployer's ``IBlockDeviceAPI`` to detach
        its volume from the deployer's node.
        """
        dataset_id = uuid4()
        deployer = create_blockdevicedeployer(self, hostname=u"192.0.2.1")
        api = deployer.block_device_api
        volume = api.create_volume(
            dataset_id=dataset_id, size=LOOPBACK_MINIMUM_ALLOCATABLE_SIZE
        )
        api.attach_volume(
            volume.blockdevice_id,
            attach_to=api.compute_instance_id(),
        )

        change = DetachVolume(dataset_id=dataset_id)
        self.successResultOf(run_state_change(change, deployer))

        [listed_volume] = api.list_volumes()
        self.assertIs(None, listed_volume.attached_to)


class DestroyVolumeInitTests(
    make_with_init_tests(
        DestroyVolume,
        dict(volume=_ARBITRARY_VOLUME),
        dict(),
    )
):
    """
    Tests for ``DestroyVolume`` initialization.
    """


class DestroyVolumeTests(
    make_istatechange_tests(
        DestroyVolume,
        dict(volume=_ARBITRARY_VOLUME),
        dict(volume=_ARBITRARY_VOLUME.set(blockdevice_id=u"wxyz")),
    )
):
    """
    Tests for ``DestroyVolume``.
    """
    def test_run(self):
        """
        ``DestroyVolume.run`` uses the deployer's ``IBlockDeviceAPI`` to
        destroy its volume.
        """
        node = u"192.0.2.1"
        dataset_id = uuid4()
        api = loopbackblockdeviceapi_for_test(self)
        volume = api.create_volume(
            dataset_id=dataset_id, size=LOOPBACK_MINIMUM_ALLOCATABLE_SIZE
        )

        deployer = BlockDeviceDeployer(
            node_uuid=uuid4(),
            hostname=node,
            block_device_api=api,
        )

        change = DestroyVolume(volume=volume)
        self.successResultOf(change.run(deployer))

        self.assertEqual([], api.list_volumes())


class CreateBlockDeviceDatasetInitTests(
    make_with_init_tests(
        CreateBlockDeviceDataset,
        dict(
            dataset=Dataset(dataset_id=unicode(uuid4())),
            mountpoint=FilePath(b"/foo"),
        ),
        dict(),
    )
):
    """
    Tests for ``CreateBlockDeviceDataset`` initialization.
    """


class CreateBlockDeviceDatasetInterfaceTests(
    make_istatechange_tests(
        CreateBlockDeviceDataset,
        lambda _uuid=uuid4(): dict(
            dataset=Dataset(dataset_id=unicode(_uuid)),
            mountpoint=FilePath(b"/foo"),
        ),
        lambda _uuid=uuid4(): dict(
            dataset=Dataset(dataset_id=unicode(_uuid)),
            mountpoint=FilePath(b"/bar"),
        ),
    )
):
    """
    ``CreateBlockDeviceDataset`` interface adherance tests.
    """


class CreateBlockDeviceDatasetImplementationTests(SynchronousTestCase):
    """
    ``CreateBlockDeviceDataset`` implementation tests.
    """
    def setUp(self):
        self.api = loopbackblockdeviceapi_for_test(
            self,
            allocation_unit=LOOPBACK_ALLOCATION_UNIT
        )
        self.mountroot = mountroot_for_test(self)
        self.deployer = BlockDeviceDeployer(
            node_uuid=uuid4(),
            hostname=u"192.0.2.10",
            block_device_api=self.api,
            mountroot=self.mountroot
        )

    @capture_logging(
        assertHasAction, CREATE_BLOCK_DEVICE_DATASET, succeeded=False
    )
    def test_created_exists(self, logger):
        """
        ``CreateBlockDeviceDataset.run`` fails with ``DatasetExists`` if there
        is already a ``BlockDeviceVolume`` for the requested dataset.
        """
        self.patch(blockdevice, '_logger', logger)
        dataset_id = uuid4()

        # The a volume for the dataset already exists.
        existing_volume = self.api.create_volume(
            dataset_id,
            size=LOOPBACK_MINIMUM_ALLOCATABLE_SIZE
        )

        dataset = Dataset(
            dataset_id=unicode(dataset_id),
            maximum_size=LOOPBACK_MINIMUM_ALLOCATABLE_SIZE
        )

        change = CreateBlockDeviceDataset(
            dataset=dataset,
            mountpoint=self.mountroot.child(
                unicode(dataset_id).encode("ascii")
            )
        )

        changing = run_state_change(change, self.deployer)

        failure = self.failureResultOf(changing, DatasetExists)
        self.assertEqual(
            existing_volume,
            failure.value.blockdevice
        )

    def _create_blockdevice_dataset(self, dataset_id, maximum_size):
        """
        Call ``CreateBlockDeviceDataset.run`` with a ``BlockDeviceDeployer``.

        :param UUID dataset_id: The uuid4 identifier for the dataset which will
            be created.
        :param int maximum_size: The size, in bytes, of the dataset which will
            be created.
        :returns: A 3-tuple of:
            * ``BlockDeviceVolume`` created by the run operation
            * The ``FilePath`` of the device where the volume is attached.
            * The ``FilePath`` where the volume is expected to be mounted.
        """
        expected_mountpoint = self.mountroot.child(
            unicode(dataset_id).encode("ascii")
        )

        dataset = Dataset(
            dataset_id=unicode(dataset_id),
            maximum_size=maximum_size,
        )

        change = CreateBlockDeviceDataset(
            dataset=dataset, mountpoint=expected_mountpoint
        )

        run_state_change(change, self.deployer)

        [volume] = self.api.list_volumes()
        device_path = self.api.get_device_path(volume.blockdevice_id)
        return (
            volume, device_path, expected_mountpoint,
            self.api.compute_instance_id()
        )

    def test_run_create(self):
        """
        ``CreateBlockDeviceDataset.run`` uses the ``IDeployer``\ 's API object
        to create a new volume.
        """
        dataset_id = uuid4()
        (volume,
         device_path,
         expected_mountpoint,
         compute_instance_id) = self._create_blockdevice_dataset(
            dataset_id=dataset_id,
            maximum_size=LOOPBACK_MINIMUM_ALLOCATABLE_SIZE,
        )

        expected_volume = _blockdevicevolume_from_dataset_id(
            dataset_id=dataset_id, attached_to=compute_instance_id,
            size=LOOPBACK_MINIMUM_ALLOCATABLE_SIZE,
        )

        self.assertEqual(expected_volume, volume)

    def test_run_create_round_up(self):
        """
        ``CreateBlockDeviceDataset.run`` rounds up the size if the
        requested size is less than ``allocation_unit``.
        """
        dataset_id = uuid4()
        (volume,
         device_path,
         expected_mountpoint,
         compute_instance_id) = self._create_blockdevice_dataset(
            dataset_id=dataset_id,
            # Request a size which will force over allocation.
            maximum_size=LOOPBACK_MINIMUM_ALLOCATABLE_SIZE + 1,
        )
        expected_volume = _blockdevicevolume_from_dataset_id(
            dataset_id=dataset_id, attached_to=compute_instance_id,
            size=LOOPBACK_MINIMUM_ALLOCATABLE_SIZE + LOOPBACK_ALLOCATION_UNIT,
        )
        self.assertEqual(expected_volume, volume)

    def test_run_mkfs_and_mount(self):
        """
        ``CreateBlockDeviceDataset.run`` initializes the attached block device
        with an ext4 filesystem and mounts it.
        """
        dataset_id = uuid4()
        (volume,
         device_path,
         expected_mountpoint,
         compute_instance_id) = self._create_blockdevice_dataset(
            dataset_id=dataset_id,
            maximum_size=LOOPBACK_MINIMUM_ALLOCATABLE_SIZE,
        )

        self.assertIn(
            (device_path.path, expected_mountpoint.path, b"ext4"),
            list(
                (partition.device, partition.mountpoint, partition.fstype)
                for partition
                in psutil.disk_partitions()
            )
        )

    def test_mountpoint_permissions(self):
        """
        The mountpoint is world-writeable (since containers can run as any
        user), and its parent is only accessible as current user (for
        security).
        """
        _, _, mountpoint, _ = self._create_blockdevice_dataset(
            uuid4(), maximum_size=LOOPBACK_MINIMUM_ALLOCATABLE_SIZE)
        mountroot = mountpoint.parent()
        self.assertEqual((mountroot.getPermissions().shorthand(),
                          mountpoint.getPermissions().shorthand()),
                         ('rwx------', 'rwxrwxrwx'))


class AttachVolumeInitTests(
    make_with_init_tests(
        record_type=AttachVolume,
        kwargs=dict(dataset_id=uuid4()),
        expected_defaults=dict(),
    )
):
    """
    Tests for ``AttachVolume`` initialization.
    """


class AttachVolumeTests(
    make_istatechange_tests(
        AttachVolume,
        dict(dataset_id=uuid4()),
        dict(dataset_id=uuid4()),
    )
):
    """
    Tests for ``AttachVolume``\ 's ``IStateChange`` implementation.
    """
    def test_run(self):
        """
        ``AttachVolume.run`` attaches a volume to a host.
        """
        host = u"192.0.7.8"
        dataset_id = uuid4()
        deployer = create_blockdevicedeployer(self, hostname=host)
        api = deployer.block_device_api
        volume = api.create_volume(
            dataset_id=dataset_id, size=LOOPBACK_MINIMUM_ALLOCATABLE_SIZE
        )
        change = AttachVolume(dataset_id=dataset_id)
        self.successResultOf(run_state_change(change, deployer))

        expected_volume = volume.set(
            attached_to=api.compute_instance_id()
        )
        self.assertEqual([expected_volume], api.list_volumes())

    def test_missing(self):
        """
        If no volume is associated with the ``AttachVolume`` instance's
        ``dataset_id``, ``AttachVolume.run`` returns a ``Deferred`` that fires
        with a ``Failure`` wrapping ``DatasetWithoutVolume``.
        """
        dataset_id = uuid4()
        deployer = create_blockdevicedeployer(self)
        change = AttachVolume(dataset_id=dataset_id)
        failure = self.failureResultOf(
            run_state_change(change, deployer), DatasetWithoutVolume
        )
        self.assertEqual(
            DatasetWithoutVolume(dataset_id=dataset_id), failure.value
        )


class AllocatedSizeTypeTests(SynchronousTestCase):
    """
    Tests for type coercion of parameters supplied to
    ``allocated_size``.
    """
    def test_allocation_unit_float(self):
        """
        ``allocated_size`` returns ``int`` if the supplied
        ``allocation_unit`` is of type ``float``.
        """
        self.assertIsInstance(
            allocated_size(
                allocation_unit=10.0,
                requested_size=1
            ),
            int,
        )

    def test_requested_size_float(self):
        """
        ``allocated_size`` returns ``int`` if the supplied
        ``requested_size`` is of type ``float``.
        """
        self.assertIsInstance(
            allocated_size(
                allocation_unit=10,
                requested_size=1.0,
            ),
            int,
        )


class AllocatedSizeTestsMixin(object):
    """
    Tests for ``allocated_size``.
    """
    def test_size_is_allocation_unit(self):
        """
        ``allocated_size`` returns the ``requested_size`` when it
        exactly matches the ``allocation_unit``.
        """
        requested_size = self.allocation_unit
        expected_size = requested_size
        self.assertEqual(
            expected_size,
            allocated_size(self.allocation_unit, requested_size)
        )

    def test_size_is_multiple_of_allocation_unit(self):
        """
        ``allocated_size`` returns the ``requested_size`` when it
        is a multiple of the ``allocation_unit``.
        """
        requested_size = self.allocation_unit * 10
        expected_size = requested_size
        self.assertEqual(
            expected_size,
            allocated_size(self.allocation_unit, requested_size)
        )

    def test_round_up(self):
        """
        ``allocated_size`` returns next multiple of
        ``allocation_unit`` if ``requested_size`` is not a multiple of
        ``allocation_unit``.
        """
        requested_size = self.allocation_unit + 1
        expected_size = self.allocation_unit * 2
        self.assertEqual(
            expected_size,
            allocated_size(self.allocation_unit, requested_size)
        )


def make_allocated_size_tests(allocation_unit):
    """
    :param Bitmath allocation_unit: The allocation_unit.
    :return: A ``TestCase`` to run ``AllocatedSizeTestsMixin`` tests
        against the supplied ``allocation_unit``. The name of the test
        contains the classname of ``allocation_unit``.
    """
    class Tests(AllocatedSizeTestsMixin, SynchronousTestCase):
        def setUp(self):
            self.allocation_unit = int(allocation_unit.to_Byte().value)

    Tests.__name__ = (
        'AllocatedSize' + allocation_unit.__class__.__name__ + 'Tests'
    )
    return Tests


def _make_allocated_size_testcases():
    """
    Build test cases for some common allocation_units.
    """
    for unit in (Byte, MB, MiB, GB, GiB):
        for size in (1, 2, 4, 8):
            test_case = make_allocated_size_tests(unit(size))
            globals()[test_case.__name__] = test_case
_make_allocated_size_testcases()
del _make_allocated_size_testcases


class ProcessLifetimeCacheIBlockDeviceAPITests(
        make_iblockdeviceapi_tests(
            blockdevice_api_factory=lambda test_case: ProcessLifetimeCache(
                loopbackblockdeviceapi_for_test(
                    test_case, allocation_unit=LOOPBACK_ALLOCATION_UNIT
                )),
            minimum_allocatable_size=LOOPBACK_MINIMUM_ALLOCATABLE_SIZE,
            device_allocation_unit=None,
            unknown_blockdevice_id_factory=lambda test: unicode(uuid4()),
        )
):
    """
    Interface adherence Tests for ``ProcessLifetimeCache``.
    """


class CountingProxy(object):
    """
    Transparent proxy that counts the number of calls to methods of the
    wrapped object.

    :ivar _wrapped: Wrapped object.
    :ivar call_count: Mapping of (method name, args, kwargs) to number of
        calls.
    """
    def __init__(self, wrapped):
        self._wrapped = wrapped
        self.call_count = pmap()

    def num_calls(self, name, *args, **kwargs):
        """
        Return the number of times the given method was called with given
        arguments.

        :param name: Method name.
        :param args: Positional arguments it was called with.
        :param kwargs: Keyword arguments it was called with.

        :return: Number of calls.
        """
        return self.call_count.get(
            pvector([name, pvector(args), pmap(kwargs)]), 0)

    def __getattr__(self, name):
        method = getattr(self._wrapped, name)

        def counting_proxy(*args, **kwargs):
            key = pvector([name, pvector(args), pmap(kwargs)])
            current_count = self.call_count.get(key, 0)
            self.call_count = self.call_count.set(key, current_count + 1)
            return method(*args, **kwargs)
        return counting_proxy


class ProcessLifetimeCacheTests(SynchronousTestCase):
    """
    Tests for the caching logic in ``ProcessLifetimeCache``.
    """
    def setUp(self):
        self.api = loopbackblockdeviceapi_for_test(self)
        self.counting_proxy = CountingProxy(self.api)
        self.cache = ProcessLifetimeCache(self.counting_proxy)

    def test_compute_instance_id(self):
        """
        The result of ``compute_instance_id`` is cached indefinitely.
        """
        initial = self.cache.compute_instance_id()
        later = [self.cache.compute_instance_id() for i in range(10)]
        self.assertEqual(
            (later, self.counting_proxy.num_calls("compute_instance_id")),
            ([initial] * 10, 1))

    def attached_volumes(self):
        """
        :return: A sequence of two attached volumes' ``blockdevice_id``.
        """
        dataset1 = uuid4()
        dataset2 = uuid4()
        this_node = self.cache.compute_instance_id()
        attached_volume1 = self.cache.attach_volume(
            self.cache.create_volume(
                dataset_id=dataset1,
                size=LOOPBACK_MINIMUM_ALLOCATABLE_SIZE,
            ).blockdevice_id,
            attach_to=this_node)
        attached_volume2 = self.cache.attach_volume(
            self.cache.create_volume(
                dataset_id=dataset2,
                size=LOOPBACK_MINIMUM_ALLOCATABLE_SIZE,
            ).blockdevice_id,
            attach_to=this_node)
        return attached_volume1.blockdevice_id, attached_volume2.blockdevice_id

    def test_get_device_path_cached_after_attach(self):
        """
        The result of ``get_device_path`` is cached after an ``attach_device``.
        """
        attached_id1, attached_id2 = self.attached_volumes()
        path1 = self.cache.get_device_path(attached_id1)
        path2 = self.cache.get_device_path(attached_id2)
        path1again = self.cache.get_device_path(attached_id1)
        path2again = self.cache.get_device_path(attached_id2)

        self.assertEqual(
            (path1again, path2again,
             path1 == path2,
             self.counting_proxy.num_calls("get_device_path", attached_id1),
             self.counting_proxy.num_calls("get_device_path", attached_id2)),
            (path1, path2, False, 1, 1))

    def test_get_device_path_until_detach(self):
        """
        The result of ``get_device_path`` is no longer cached after an
        ``detach_device`` call.
        """
        attached_id1, attached_id2 = self.attached_volumes()
        # Warm up cache:
        self.cache.get_device_path(attached_id1)
        # Invalidate cache:
        self.cache.detach_volume(attached_id1)

        self.assertRaises(UnattachedVolume,
                          self.cache.get_device_path, attached_id1)<|MERGE_RESOLUTION|>--- conflicted
+++ resolved
@@ -9,14 +9,8 @@
 from os import getuid
 import time
 from uuid import UUID, uuid4
-<<<<<<< HEAD
 from subprocess import STDOUT, PIPE, Popen, check_output, check_call
-=======
-from subprocess import (
-    STDOUT, PIPE, Popen, check_output, check_call, CalledProcessError,
-)
 from stat import S_IRWXU
->>>>>>> f9015774
 
 from bitmath import Byte, MB, MiB, GB, GiB
 
