# Copyright Hybrid Logic Ltd.  See LICENSE file for details.

"""
Functional tests for the ``flocker-changestate`` command line tool.
"""

from os import getuid
from subprocess import check_output
from unittest import skipUnless

from twisted.python.procutils import which
from twisted.trial.unittest import TestCase
from twisted.internet import reactor

from ...volume.service import (
    VolumeService, DEFAULT_CONFIG_PATH, FLOCKER_MOUNTPOINT)
from ...volume.filesystems.zfs import StoragePool
from ..script import ChangeStateScript
from ... import __version__


_require_installed = skipUnless(which("flocker-changestate"),
                                "flocker-changestate not installed")
_require_root = skipUnless(getuid() == 0,
                           "Root required to run these tests.")
from ..testtools import if_gear_configured


class FlockerChangeStateTests(TestCase):
    """Tests for ``flocker-changestate``."""

    @_require_installed
    def test_version(self):
        """
        ``flocker-changestate`` is a command available on the system path
        """
        result = check_output([b"flocker-changestate"] + [b"--version"])
        self.assertEqual(result, b"%s\n" % (__version__,))


class ChangeStateScriptTests(TestCase):
    """
    Tests for ``ChangeStateScript``.
    """
    def test_volume_service(self):
        """
        ``ChangeStateScript._deployer`` is created by default with a
        ``VolumeService``.
        """
        self.assertIsInstance(ChangeStateScript()._deployer.volume_service,
                              VolumeService)

    def test_volume_service_running(self):
        """
        ``ChangeStateScript._deployer`` is created by default with a
        ``VolumeService`` that is not running.
        """
        self.assertFalse(ChangeStateScript()._deployer.volume_service.running)

    def test_volume_service_config_path(self):
        """
        ``ChangeStateScript._deployer`` is created by default with a
        ``VolumeService`` with the default config path.
        """
        self.assertEqual(
            ChangeStateScript()._deployer.volume_service._config_path,
            DEFAULT_CONFIG_PATH)

    def test_volume_service_pool(self):
        """
        ``ChangeStateScript._deployer`` is created by default with a
        ``VolumeService`` whose pool is the default ZFS pool.
        """
        self.assertEqual(
<<<<<<< HEAD
            ChangeStateScript()._deployer.volume_service._pool,
            StoragePool(reactor, b"flocker", FLOCKER_MOUNTPOINT))
=======
            ChangeStateScript()._deployer.volume_service.pool,
            StoragePool(reactor, b"flocker", FilePath(b"/flocker")))
>>>>>>> 318436a3

    @if_gear_configured
    def test_deployer_gear_client(self):
        """
        ``ChangeState._deployer`` is configured with a gear client that works.
        """
        # Trial will fail the test if the returned Deferred fires with an
        # exception:
        return ChangeStateScript()._deployer.gear_client.list()


class ReportStateScriptTests(TestCase):
    """
    Tests for ``ReportStateScript``.
    """

    @_require_root
    def setUp(self):
        pass


class FlockerReportStateTests(TestCase):
    """Tests for ``flocker-reportstate``."""

    @_require_installed
    def test_version(self):
        """
        ``flocker-reportstate`` is a command available on the system path
        """
        result = check_output([b"flocker-reportstate"] + [b"--version"])
        self.assertEqual(result, b"%s\n" % (__version__,))<|MERGE_RESOLUTION|>--- conflicted
+++ resolved
@@ -72,13 +72,8 @@
         ``VolumeService`` whose pool is the default ZFS pool.
         """
         self.assertEqual(
-<<<<<<< HEAD
-            ChangeStateScript()._deployer.volume_service._pool,
+            ChangeStateScript()._deployer.volume_service.pool,
             StoragePool(reactor, b"flocker", FLOCKER_MOUNTPOINT))
-=======
-            ChangeStateScript()._deployer.volume_service.pool,
-            StoragePool(reactor, b"flocker", FilePath(b"/flocker")))
->>>>>>> 318436a3
 
     @if_gear_configured
     def test_deployer_gear_client(self):
