--- conflicted
+++ resolved
@@ -673,7 +673,6 @@
     name=APPLICATION_WITH_VOLUME_NAME,
     image=DockerImage.from_string(APPLICATION_WITH_VOLUME_IMAGE),
     volume=AttachedVolume(
-<<<<<<< HEAD
         manifestation=Manifestation(dataset=DATASET, primary=True),
         mountpoint=APPLICATION_WITH_VOLUME_MOUNTPOINT,
     ),
@@ -690,11 +689,6 @@
     volume=AttachedVolume(
         manifestation=Manifestation(dataset=DATASET_WITH_SIZE,
                                     primary=True),
-=======
-        # XXX For now we require volume names match application names,
-        # see https://clusterhq.atlassian.net/browse/FLOC-49
-        name=APPLICATION_WITH_VOLUME_NAME,
->>>>>>> f41010ef
         mountpoint=APPLICATION_WITH_VOLUME_MOUNTPOINT,
     ),
     links=frozenset(),
@@ -706,15 +700,9 @@
     name=APPLICATION_WITH_VOLUME_NAME,
     image=DockerImage.from_string(APPLICATION_WITH_VOLUME_IMAGE),
     volume=AttachedVolume(
-<<<<<<< HEAD
         manifestation=Manifestation(
             dataset=Dataset(dataset_id=u"xcdsdsa-1234"),
             primary=True),
-=======
-        # XXX For now we require volume names match application names,
-        # see https://clusterhq.atlassian.net/browse/FLOC-49
-        name=APPLICATION_WITH_VOLUME_NAME,
->>>>>>> f41010ef
         mountpoint=APPLICATION_WITH_VOLUME_MOUNTPOINT,
     ),
     links=frozenset(),
@@ -1577,21 +1565,6 @@
         that differs to the existing dataset size. The Application will also be
         restarted.
         """
-<<<<<<< HEAD
-=======
-        APPLICATION_WITH_VOLUME_SIZE = Application(
-            name=APPLICATION_WITH_VOLUME_NAME,
-            image=DockerImage.from_string(APPLICATION_WITH_VOLUME_IMAGE),
-            volume=AttachedVolume(
-                # XXX For now we require volume names match application names,
-                # see https://clusterhq.atlassian.net/browse/FLOC-49
-                name=APPLICATION_WITH_VOLUME_NAME,
-                mountpoint=APPLICATION_WITH_VOLUME_MOUNTPOINT,
-                maximum_size=1024 * 1024 * 100,
-            ),
-            links=frozenset(),
-        )
->>>>>>> f41010ef
         unit = Unit(
             name=APPLICATION_WITH_VOLUME_NAME,
             container_name=APPLICATION_WITH_VOLUME_NAME,
@@ -1665,21 +1638,6 @@
         maximum_size that differs to the existing volume size. The volume will
         be resized before moving.
         """
-<<<<<<< HEAD
-=======
-        APPLICATION_WITH_VOLUME_SIZE = Application(
-            name=APPLICATION_WITH_VOLUME_NAME,
-            image=DockerImage.from_string(APPLICATION_WITH_VOLUME_IMAGE),
-            volume=AttachedVolume(
-                # XXX For now we require volume names match application names,
-                # see https://clusterhq.atlassian.net/browse/FLOC-49
-                name=APPLICATION_WITH_VOLUME_NAME,
-                mountpoint=APPLICATION_WITH_VOLUME_MOUNTPOINT,
-                maximum_size=1024 * 1024 * 100,
-            ),
-            links=frozenset(),
-        )
->>>>>>> f41010ef
         unit = Unit(
             name=APPLICATION_WITH_VOLUME_NAME,
             container_name=APPLICATION_WITH_VOLUME_NAME,
@@ -1768,21 +1726,6 @@
         maximum_size that differs to the existing volume size. The volume on
         the new target node will be resized after it has been received.
         """
-<<<<<<< HEAD
-=======
-        APPLICATION_WITH_VOLUME_SIZE = Application(
-            name=APPLICATION_WITH_VOLUME_NAME,
-            image=DockerImage.from_string(APPLICATION_WITH_VOLUME_IMAGE),
-            volume=AttachedVolume(
-                # XXX For now we require volume names match application names,
-                # see https://clusterhq.atlassian.net/browse/FLOC-49
-                name=APPLICATION_WITH_VOLUME_NAME,
-                mountpoint=APPLICATION_WITH_VOLUME_MOUNTPOINT,
-                maximum_size=1024 * 1024 * 100,
-            ),
-            links=frozenset(),
-        )
->>>>>>> f41010ef
         docker = FakeDockerClient(units={})
 
         node = Node(
@@ -1909,31 +1852,13 @@
             name=u"another",
             image=DockerImage(repository=u'clusterhq/postgresql',
                               tag=u'9.1'),
-<<<<<<< HEAD
             volume=volume,
-=======
-            volume=AttachedVolume(
-                # XXX For now we require volume names match application names,
-                # see https://clusterhq.atlassian.net/browse/FLOC-49
-                name=u"another",
-                mountpoint=FilePath(b"/blah"),
-            ),
->>>>>>> f41010ef
             links=frozenset(),
         )
         discovered_another_application = Application(
             name=u"another",
             image=DockerImage.from_string(u'clusterhq/postgresql:9.1'),
-<<<<<<< HEAD
             volume=volume,
-=======
-            volume=AttachedVolume(
-                # XXX For now we require volume names match application names,
-                # see https://clusterhq.atlassian.net/browse/FLOC-49
-                name=u"another",
-                mountpoint=FilePath(b"/blah"),
-            )
->>>>>>> f41010ef
         )
 
         node = Node(
