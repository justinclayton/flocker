--- conflicted
+++ resolved
@@ -9,15 +9,9 @@
 from twisted.python.filepath import FilePath
 from twisted.trial.unittest import SynchronousTestCase
 from .._config import (
-<<<<<<< HEAD
-    ConfigurationError, Configuration, configuration_to_yaml,
-    current_from_configuration, FigConfiguration,
-    )
-=======
     ConfigurationError, Configuration, marshal_configuration,
     current_from_configuration, FigConfiguration,
 )
->>>>>>> 9ed842d9
 from .._model import (
     Application, AttachedVolume, DockerImage, Deployment, Node, Port, Link,
     NodeState,
