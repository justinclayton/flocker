--- conflicted
+++ resolved
@@ -9,11 +9,7 @@
 
 from .testtools import (flocker_deploy, get_mongo_client, get_nodes,
                         MONGO_APPLICATION, MONGO_IMAGE, require_flocker_cli,
-<<<<<<< HEAD
-                        require_mongo, require_backend)
-=======
                         require_mongo, require_moving_backend)
->>>>>>> 400b7ae5
 
 
 class MovingDataTests(TestCase):
@@ -22,11 +18,7 @@
     """
     @require_flocker_cli
     @require_mongo
-<<<<<<< HEAD
-    @require_backend(["zfs", "openstack", "ebs"])
-=======
     @require_moving_backend
->>>>>>> 400b7ae5
     def test_moving_data(self):
         """
         Moving an application moves that application's data with it. In
