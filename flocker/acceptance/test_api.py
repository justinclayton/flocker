--- conflicted
+++ resolved
@@ -291,10 +291,6 @@
 
         def created(data):
             data[u"running"] = True
-<<<<<<< HEAD
-            data[u"host"] = cluster.nodes[0].hostname
-=======
->>>>>>> a24574b9
 
             def in_current():
                 current = cluster.current_containers()
