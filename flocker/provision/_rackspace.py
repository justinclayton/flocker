--- conflicted
+++ resolved
@@ -7,12 +7,8 @@
 from ._libcloud import monkeypatch, LibcloudProvisioner
 from ._install import (
     provision, run,
-<<<<<<< HEAD
-    task_disable_firewall,
+    task_disable_firewall, task_open_control_firewall,
     task_upgrade_kernel_centos,
-=======
-    task_disable_firewall, task_open_control_firewall
->>>>>>> 40742953
 )
 
 
