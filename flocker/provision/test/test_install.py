# Copyright Hybrid Logic Ltd.  See LICENSE file for details.

"""
Tests for ``flocker.provision._install``.
"""

from twisted.trial.unittest import SynchronousTestCase

from .. import PackageSource
from .._install import (
    task_install_flocker,
    run, put,
    get_repository_url, UnsupportedDistribution, get_installable_version,
)
from .._effect import sequence

from flocker import __version__ as version


class GetRepositoryURL(SynchronousTestCase):
    """
    Tests for ``get_repository_url``.
    """

    def test_fedora_20(self):
        """
        It is possible to get a repository URL for Fedora 20 packages.
        """
        expected = ("https://clusterhq-archive.s3.amazonaws.com/fedora/"
                    "clusterhq-release$(rpm -E %dist).noarch.rpm")

        self.assertEqual(
            get_repository_url(
                distribution='fedora-20',
                flocker_version='0.3.0'),
            expected
        )

    def test_centos_7(self):
        """
        It is possible to get a repository URL for CentOS 7 packages.
        """
        expected = ("https://clusterhq-archive.s3.amazonaws.com/centos/"
                    "clusterhq-release$(rpm -E %dist).noarch.rpm")

        self.assertEqual(
            get_repository_url(
                distribution='centos-7',
                flocker_version='0.3.0'),
            expected
        )

    def test_ubuntu_14_04(self):
        """
        It is possible to get a repository URL for Ubuntu 14.04 packages.
        """
        expected = ("https://clusterhq-archive.s3.amazonaws.com/ubuntu/14.04"
                    "/$(ARCH)")

        self.assertEqual(
            get_repository_url(
                distribution='ubuntu-14.04',
                flocker_version='0.3.0'),
            expected
        )

    def test_unsupported_distribution(self):
        """
        An ``UnsupportedDistribution`` error is thrown if a repository for the
        desired distribution cannot be found.
        """
        self.assertRaises(
            UnsupportedDistribution,
            get_repository_url, 'unsupported-os', '0.3.0',
        )

    def test_non_release(self):
        """
        Operating system keys have the suffix ``-testing`` for non-marketing
        releases.
        """
        expected = ("https://clusterhq-archive.s3.amazonaws.com/"
                    "fedora-testing/"
                    "clusterhq-release$(rpm -E %dist).noarch.rpm")

        self.assertEqual(
            get_repository_url(
                distribution='fedora-20',
                flocker_version='0.3.0dev1'),
            expected
        )


class InstallFlockerTests(SynchronousTestCase):
    """
    Tests for ``task_install_flocker``.
    """

    def test_centos_no_arguments(self):
        """
        With no arguments, ``task_install_flocker`` installs the latest
        release.
        """
        distribution = 'centos-7'
        commands = task_install_flocker(distribution=distribution)
        self.assertEqual(commands, sequence([
            run(command="yum install -y %s" % get_repository_url(
                distribution='centos-7',
                flocker_version=get_installable_version(version))),
            run(command="yum install -y clusterhq-flocker-node")
        ]))

    def test_centos_with_version(self):
        """
        With a ``PackageSource`` containing just a version,
        ``task_install_flocker`` installs that version from our release
        repositories.
        """
        distribution = 'centos-7'
        source = PackageSource(os_version="1.2.3-1")
        commands = task_install_flocker(
            package_source=source,
            distribution=distribution)
        self.assertEqual(commands, sequence([
            run(command="yum install -y %s" % get_repository_url(
                distribution='centos-7',
                flocker_version=get_installable_version(version))),
            run(command="yum install -y clusterhq-flocker-node-1.2.3-1")
        ]))

    def test_ubuntu_no_arguments(self):
        """
        With no arguments, ``task_install_flocker`` installs the latest
        release.
        """
        distribution = 'ubuntu-14.04'
        commands = task_install_flocker(distribution=distribution)
        self.assertEqual(commands, sequence([
            run(command='apt-get -y install apt-transport-https software-properties-common'),  # noqa
            run(command='add-apt-repository -y ppa:james-page/docker'),
<<<<<<< HEAD
            run(command="add-apt-repository -y 'deb {} /'".format(
                get_repository_url(
                    distribution='ubuntu-14.04',
                    flocker_version=get_installable_version(version)))),
=======
            run(command='add-apt-repository -y "deb {} /"'.format(CLUSTERHQ_REPO[distribution])),  # noqa
>>>>>>> bb389cf3
            run(command='apt-get update'),
            run(command='apt-get -y --force-yes install clusterhq-flocker-node'),  # noqa
        ]))

    def test_ubuntu_with_version(self):
        """
        With a ``PackageSource`` containing just a version,
        ``task_install_flocker`` installs that version from our release
        repositories.
        """
        distribution = 'ubuntu-14.04'
        source = PackageSource(os_version="1.2.3-1")
        commands = task_install_flocker(
            package_source=source,
            distribution=distribution)
        self.assertEqual(commands, sequence([
            run(command='apt-get -y install apt-transport-https software-properties-common'),  # noqa
            run(command='add-apt-repository -y ppa:james-page/docker'),
<<<<<<< HEAD
            run(command="add-apt-repository -y 'deb {} /'".format(
                get_repository_url(
                    distribution='ubuntu-14.04',
                    flocker_version=get_installable_version(version)))),
=======
            run(command='add-apt-repository -y "deb {} /"'.format(CLUSTERHQ_REPO[distribution])),  # noqa
>>>>>>> bb389cf3
            run(command='apt-get update'),
            run(command='apt-get -y --force-yes install clusterhq-flocker-node=1.2.3-1'),  # noqa
        ]))

    def test_ubuntu_with_branch(self):
        """
        With a ``PackageSource`` containing just a branch,
        ``task_install_flocker`` installs that version from buildbot.
        """
        distribution = 'ubuntu-14.04'
        source = PackageSource(branch="branch-FLOC-1234")
        commands = task_install_flocker(
            package_source=source,
            distribution=distribution)
        self.assertEqual(commands, sequence([
            run(command='apt-get -y install apt-transport-https software-properties-common'),  # noqa
            run(command='add-apt-repository -y ppa:james-page/docker'),
<<<<<<< HEAD
            run(command="add-apt-repository -y 'deb {} /'".format(
                get_repository_url(
                    distribution='ubuntu-14.04',
                    flocker_version=get_installable_version(version)))),
=======
            run(command='add-apt-repository -y "deb {} /"'.format(CLUSTERHQ_REPO[distribution])),  # noqa
>>>>>>> bb389cf3
            run(command="add-apt-repository -y "
                        "'deb http://build.clusterhq.com/results/omnibus/branch-FLOC-1234/ubuntu-14.04 /'"),  # noqa
            put(
                content='Package:  *\nPin: origin build.clusterhq.com\nPin-Priority: 900\n',  # noqa
                path='/etc/apt/preferences.d/buildbot-900'),
            run(command='apt-get update'),
            run(command='apt-get -y --force-yes install clusterhq-flocker-node'),  # noqa
        ]))

    def test_with_branch(self):
        """
        With a ``PackageSource`` containing just a branch,
        ``task_install_flocker`` installs the latest build of the branch from
        our build server.
        """
        distribution = 'centos-7'
        source = PackageSource(branch="branch")
        commands = task_install_flocker(
            package_source=source,
            distribution=distribution)
        self.assertEqual(commands, sequence([
            run(command="yum install -y %s" % get_repository_url(
                distribution='centos-7',
                flocker_version=get_installable_version(version))),
            put(content="""\
[clusterhq-build]
name=clusterhq-build
baseurl=http://build.clusterhq.com/results/omnibus/branch/centos-7
gpgcheck=0
enabled=0
""",
                path="/etc/yum.repos.d/clusterhq-build.repo"),
            run(command="yum install --enablerepo=clusterhq-build "
                        "-y clusterhq-flocker-node")
        ]))

    def test_with_server(self):
        """
        With a ``PackageSource`` containing a branch and build server,
        ``task_install_flocker`` installs the latest build of the branch from
        that build server.
        """
        distribution = "centos-7"
        source = PackageSource(branch="branch",
                               build_server='http://nowhere.example/')
        commands = task_install_flocker(
            package_source=source,
            distribution=distribution)
        self.assertEqual(commands, sequence([
            run(command="yum install -y %s" % get_repository_url(
                distribution='centos-7',
                flocker_version=get_installable_version(version))),
            put(content="""\
[clusterhq-build]
name=clusterhq-build
baseurl=http://nowhere.example/results/omnibus/branch/centos-7
gpgcheck=0
enabled=0
""",
                path="/etc/yum.repos.d/clusterhq-build.repo"),
            run(command="yum install --enablerepo=clusterhq-build "
                        "-y clusterhq-flocker-node")
        ]))

    def test_with_branch_and_version(self):
        """
        With a ``PackageSource`` containing a branch and version,
        ``task_install_flocker`` installs the specifed build of the branch from
        that build server.
        """
        distribution = "centos-7"
        source = PackageSource(branch="branch", os_version='1.2.3-1')
        commands = task_install_flocker(
            package_source=source,
            distribution=distribution)
        self.assertEqual(commands, sequence([
            run(command="yum install -y %s" % get_repository_url(
                distribution='centos-7',
                flocker_version=get_installable_version(version))),
            put(content="""\
[clusterhq-build]
name=clusterhq-build
baseurl=http://build.clusterhq.com/results/omnibus/branch/centos-7
gpgcheck=0
enabled=0
""",
                path="/etc/yum.repos.d/clusterhq-build.repo"),
            run(command="yum install --enablerepo=clusterhq-build "
                        "-y clusterhq-flocker-node-1.2.3-1")
        ]))<|MERGE_RESOLUTION|>--- conflicted
+++ resolved
@@ -138,65 +138,48 @@
         self.assertEqual(commands, sequence([
             run(command='apt-get -y install apt-transport-https software-properties-common'),  # noqa
             run(command='add-apt-repository -y ppa:james-page/docker'),
-<<<<<<< HEAD
-            run(command="add-apt-repository -y 'deb {} /'".format(
+            run(command='add-apt-repository -y "deb {} /"'.format(
+                get_installable_version(version))),
+            run(command='apt-get update'),
+            run(command='apt-get -y --force-yes install clusterhq-flocker-node'),  # noqa
+        ]))
+
+    def test_ubuntu_with_version(self):
+        """
+        With a ``PackageSource`` containing just a version,
+        ``task_install_flocker`` installs that version from our release
+        repositories.
+        """
+        distribution = 'ubuntu-14.04'
+        source = PackageSource(os_version="1.2.3-1")
+        commands = task_install_flocker(
+            package_source=source,
+            distribution=distribution)
+        self.assertEqual(commands, sequence([
+            run(command='apt-get -y install apt-transport-https software-properties-common'),  # noqa
+            run(command='add-apt-repository -y ppa:james-page/docker'),
+            run(command='add-apt-repository -y "deb {} /"'.format(
                 get_repository_url(
                     distribution='ubuntu-14.04',
                     flocker_version=get_installable_version(version)))),
-=======
-            run(command='add-apt-repository -y "deb {} /"'.format(CLUSTERHQ_REPO[distribution])),  # noqa
->>>>>>> bb389cf3
             run(command='apt-get update'),
-            run(command='apt-get -y --force-yes install clusterhq-flocker-node'),  # noqa
-        ]))
-
-    def test_ubuntu_with_version(self):
-        """
-        With a ``PackageSource`` containing just a version,
-        ``task_install_flocker`` installs that version from our release
-        repositories.
+            run(command='apt-get -y --force-yes install clusterhq-flocker-node=1.2.3-1'),  # noqa
+        ]))
+
+    def test_ubuntu_with_branch(self):
+        """
+        With a ``PackageSource`` containing just a branch,
+        ``task_install_flocker`` installs that version from buildbot.
         """
         distribution = 'ubuntu-14.04'
-        source = PackageSource(os_version="1.2.3-1")
+        source = PackageSource(branch="branch-FLOC-1234")
         commands = task_install_flocker(
             package_source=source,
             distribution=distribution)
         self.assertEqual(commands, sequence([
             run(command='apt-get -y install apt-transport-https software-properties-common'),  # noqa
             run(command='add-apt-repository -y ppa:james-page/docker'),
-<<<<<<< HEAD
-            run(command="add-apt-repository -y 'deb {} /'".format(
-                get_repository_url(
-                    distribution='ubuntu-14.04',
-                    flocker_version=get_installable_version(version)))),
-=======
-            run(command='add-apt-repository -y "deb {} /"'.format(CLUSTERHQ_REPO[distribution])),  # noqa
->>>>>>> bb389cf3
-            run(command='apt-get update'),
-            run(command='apt-get -y --force-yes install clusterhq-flocker-node=1.2.3-1'),  # noqa
-        ]))
-
-    def test_ubuntu_with_branch(self):
-        """
-        With a ``PackageSource`` containing just a branch,
-        ``task_install_flocker`` installs that version from buildbot.
-        """
-        distribution = 'ubuntu-14.04'
-        source = PackageSource(branch="branch-FLOC-1234")
-        commands = task_install_flocker(
-            package_source=source,
-            distribution=distribution)
-        self.assertEqual(commands, sequence([
-            run(command='apt-get -y install apt-transport-https software-properties-common'),  # noqa
-            run(command='add-apt-repository -y ppa:james-page/docker'),
-<<<<<<< HEAD
-            run(command="add-apt-repository -y 'deb {} /'".format(
-                get_repository_url(
-                    distribution='ubuntu-14.04',
-                    flocker_version=get_installable_version(version)))),
-=======
-            run(command='add-apt-repository -y "deb {} /"'.format(CLUSTERHQ_REPO[distribution])),  # noqa
->>>>>>> bb389cf3
+            run(command='add-apt-repository -y "deb {} /"'.format(get_installable_version(version))),  # noqa
             run(command="add-apt-repository -y "
                         "'deb http://build.clusterhq.com/results/omnibus/branch-FLOC-1234/ubuntu-14.04 /'"),  # noqa
             put(
