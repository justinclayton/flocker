--- conflicted
+++ resolved
@@ -24,11 +24,8 @@
 from twisted.web.client import FileBodyProducer, readBody
 from twisted.application.service import IService
 from twisted.python.filepath import FilePath
-<<<<<<< HEAD
 from twisted.internet.ssl import ClientContextFactory
-=======
 from twisted.internet.task import Clock
->>>>>>> e2c5555c
 
 from ...restapi.testtools import (
     buildIntegrationTests, dumps, loads)
