# -*- mode: ruby -*-
# vi: set ft=ruby ts=2 sts=2:

# Vagrantfile API/syntax version. Don't touch unless you know what you're doing!
VAGRANTFILE_API_VERSION = '2'

# This allows the VM to be restarted during provisioning, necessary after
# updating the kernel
unless Vagrant.has_plugin?('vagrant-reload')
  fail 'vagrant-reload plugin is not installed'
end

Vagrant.configure(VAGRANTFILE_API_VERSION) do |config|
<<<<<<< HEAD
  config.vm.box = "clusterhq/fedora20-updated"
  
  # The following reduces the difference in network speed between the guest
  # and the host. See https://github.com/mitchellh/vagrant/issues/1807.
  config.vm.provider :virtualbox do |vb|
    vb.customize ["modifyvm", :id, "--natdnshostresolver1", "on"]
    vb.customize ["modifyvm", :id, "--natdnsproxy1", "on"]
  end

  # Configure base system
  config.vm.provision :shell, :path => "bootstrap.py", :privileged => true,
      :args => [
          ENV.fetch('FLOCKER_RPM_VERSION', ''),
          ENV.fetch('FLOCKER_BRANCH', ''),
          ENV.fetch('FLOCKER_BUILD_SERVER', '')
      ]
  # Prepare caches
  config.vm.provision :shell, :path => "cache.sh", :privileged => true
=======
  config.vm.box = 'box-cutter/centos70'
  # Copy credential files
  config.vm.provision :file,
                      source: 'credentials',
                      destination: 'credentials'
  # Update kernel and start to configure base system
  config.vm.provision :shell, path: 'bootstrap.py', privileged: true
  config.vm.provision :reload
  # Finish configuring base system
  config.vm.provision :shell,
                      path: 'post-reboot-bootstrap.py',
                      privileged: true,
                      args: [
                        ENV.fetch('FLOCKER_RPM_VERSION', ''),
                        ENV.fetch('FLOCKER_BRANCH', ''),
                        ENV.fetch('FLOCKER_BUILD_SERVER', '')
                      ]

  config.vm.provision 'docker', images: [
    'busybox',
    'clusterhq/mongodb',
    'redis',
    'python:2.7-slim',
    'clusterhq/flask'
  ]

>>>>>>> 773cee21
  # Cleanup
  config.vm.provision :shell, path: '../cleanup.sh', privileged: true
  #
  # Don't use a shared folder.
  # - It isn't used during the build or after.
  # - The vguest plugin tries to compile a new vboxsf module, but
  #   fails on the first boot, since it can't install the corresponding
  #   kernel-devel headers.
  config.vm.synced_folder '.', '/vagrant', disabled: true

  config.cache.scope = :box if Vagrant.has_plugin?('vagrant-cachier')
end<|MERGE_RESOLUTION|>--- conflicted
+++ resolved
@@ -11,9 +11,8 @@
 end
 
 Vagrant.configure(VAGRANTFILE_API_VERSION) do |config|
-<<<<<<< HEAD
-  config.vm.box = "clusterhq/fedora20-updated"
-  
+  config.vm.box = 'box-cutter/centos70'
+
   # The following reduces the difference in network speed between the guest
   # and the host. See https://github.com/mitchellh/vagrant/issues/1807.
   config.vm.provider :virtualbox do |vb|
@@ -21,17 +20,6 @@
     vb.customize ["modifyvm", :id, "--natdnsproxy1", "on"]
   end
 
-  # Configure base system
-  config.vm.provision :shell, :path => "bootstrap.py", :privileged => true,
-      :args => [
-          ENV.fetch('FLOCKER_RPM_VERSION', ''),
-          ENV.fetch('FLOCKER_BRANCH', ''),
-          ENV.fetch('FLOCKER_BUILD_SERVER', '')
-      ]
-  # Prepare caches
-  config.vm.provision :shell, :path => "cache.sh", :privileged => true
-=======
-  config.vm.box = 'box-cutter/centos70'
   # Copy credential files
   config.vm.provision :file,
                       source: 'credentials',
@@ -57,7 +45,6 @@
     'clusterhq/flask'
   ]
 
->>>>>>> 773cee21
   # Cleanup
   config.vm.provision :shell, path: '../cleanup.sh', privileged: true
   #
